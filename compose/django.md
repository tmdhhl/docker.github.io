--- conflicted
+++ resolved
@@ -46,13 +46,8 @@
 
 6. Add the required software in the file.
 
-<<<<<<< HEAD
-        Django>=1.8,<2.0
-        psycopg2-binary
-=======
        Django>=2.0,<3.0
-       psycopg2>=2.7,<3.0
->>>>>>> 9a28b67c
+       psycopg2-binary>=2.8
 
 7. Save and close the `requirements.txt` file.
 
