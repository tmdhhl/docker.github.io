---
description: How to control service startup and shutdown order in Docker Compose
keywords: documentation, docs, docker, compose, startup, shutdown, order
title: Control startup and shutdown order in Compose
notoc: true
---

<<<<<<< HEAD
You can control the order of service startup and shutdown with the
[depends_on](compose-file.md#depends-on) option. Compose always starts and stops
=======
You can control the order of service startup with the
[depends_on](compose-file.md#depends_on) option. Compose always starts
>>>>>>> 5a2b960b
containers in dependency order, where dependencies are determined by
`depends_on`, `links`, `volumes_from`, and `network_mode: "service:..."`.

However, for startup Compose does not wait until a container is "ready" (whatever that means
for your particular application) - only until it's running. There's a good
reason for this.

The problem of waiting for a database (for example) to be ready is really just
a subset of a much larger problem of distributed systems. In production, your
database could become unavailable or move hosts at any time. Your application
needs to be resilient to these types of failures.

To handle this, design your application to attempt to re-establish a connection to
the database after a failure. If the application retries the connection,
it can eventually connect to the database.

The best solution is to perform this check in your application code, both at
startup and whenever a connection is lost for any reason. However, if you don't
need this level of resilience, you can work around the problem with a wrapper
script:

-   Use a tool such as [wait-for-it](https://github.com/vishnubob/wait-for-it),
    [dockerize](https://github.com/jwilder/dockerize), or sh-compatible
    [wait-for](https://github.com/Eficode/wait-for). These are small
    wrapper scripts which you can include in your application's image to
    poll a given host and port until it's accepting TCP connections.

    For example, to use `wait-for-it.sh` or `wait-for` to wrap your service's command:

        version: "2"
        services:
          web:
            build: .
            ports:
              - "80:8000"
            depends_on:
              - "db"
            command: ["./wait-for-it.sh", "db:5432", "--", "python", "app.py"]
          db:
            image: postgres

    >**Tip**: There are limitations to this first solution. For example, it doesn't verify when a specific service is really ready. If you add more arguments to the command, use the `bash shift` command with a loop, as shown in the next example.

-   Alternatively, write your own wrapper script to perform a more application-specific health
    check. For example, you might want to wait until Postgres is definitely
    ready to accept commands:

        #!/bin/sh
        # wait-for-postgres.sh

        set -e

        host="$1"
        shift
        cmd="$@"

        until PGPASSWORD=$POSTGRES_PASSWORD psql -h "$host" -U "postgres" -c '\q'; do
          >&2 echo "Postgres is unavailable - sleeping"
          sleep 1
        done

        >&2 echo "Postgres is up - executing command"
        exec $cmd

    You can use this as a wrapper script as in the previous example, by setting:

    ```none
    command: ["./wait-for-postgres.sh", "db", "python", "app.py"]
    ```


## Compose documentation

- [Installing Compose](install.md)
- [Get started with Django](django.md)
- [Get started with Rails](rails.md)
- [Get started with WordPress](wordpress.md)
- [Command line reference](./reference/index.md)
- [Compose file reference](compose-file.md)<|MERGE_RESOLUTION|>--- conflicted
+++ resolved
@@ -5,13 +5,8 @@
 notoc: true
 ---
 
-<<<<<<< HEAD
 You can control the order of service startup and shutdown with the
 [depends_on](compose-file.md#depends-on) option. Compose always starts and stops
-=======
-You can control the order of service startup with the
-[depends_on](compose-file.md#depends_on) option. Compose always starts
->>>>>>> 5a2b960b
 containers in dependency order, where dependencies are determined by
 `depends_on`, `links`, `volumes_from`, and `network_mode: "service:..."`.
 
