--- conflicted
+++ resolved
@@ -32,16 +32,7 @@
 	if err := system.Mount(rootfs, rootfs, "bind", syscall.MS_BIND|syscall.MS_REC, ""); err != nil {
 		return fmt.Errorf("mouting %s as bind %s", rootfs, err)
 	}
-<<<<<<< HEAD
-	if err := mountSystem(rootfs); err != nil {
-=======
-	if readonly {
-		if err := system.Mount(rootfs, rootfs, "bind", syscall.MS_BIND|syscall.MS_REMOUNT|syscall.MS_RDONLY|syscall.MS_REC, ""); err != nil {
-			return fmt.Errorf("mounting %s as readonly %s", rootfs, err)
-		}
-	}
 	if err := mountSystem(rootfs, mountLabel); err != nil {
->>>>>>> 5b9c8607
 		return fmt.Errorf("mount system %s", err)
 	}
 
