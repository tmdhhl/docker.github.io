name: Docker
markdown: kramdown
kramdown:
  input: GFM
  html_to_native: true
  hard_wrap: false
  syntax_highlighter: rouge
incremental: true
permalink: pretty
safe: false
lsi: false
url: https://docs.docker.com

gems:
  - jekyll-redirect-from
  - jekyll-gist
  - jekyll-seo-tag

webrick:
  headers:
    Cache-Control: 600

defaults:
  -
    scope:
      path: ""
      type: "pages"
    values:
      layout: docs
      defaultassignee: johndmulhausen
  - scope:
      path: "compose"
    values:
      assignee: "londoncalling"
  - scope:
      path: "cs-engine"
    values:
      assignee: "joaofnfernandes"
  - scope:
      path: "datacenter"
    values:
      assignee: "joaofnfernandes"
  - scope:
<<<<<<< HEAD
      path: "cs-engine"
    values:
      assignee: "joaofnfernandes"
  - scope:
      path: "docker-cloud"
    values:
      assignee: "lrubin"
=======
      path: "docker-cloud"
    values:
      assignee: "sanscontext"
>>>>>>> 80b3c2c4
  - scope:
      path: "docker-for-mac"
    values:
      assignee: "londoncalling"
  - scope:
      path: "docker-for-windows"
    values:
      assignee: "londoncalling"
  - scope:
      path: "docker-hub"
    values:
<<<<<<< HEAD
      assignee: "johndmulhausen"
=======
      assignee: "sanscontext"
>>>>>>> 80b3c2c4
  - scope:
      path: "docker-store"
    values:
      assignee: "johndmulhausen"
  - scope:
      path: "engine"
    values:
      assignee: "mstanleyjones"
  - scope:
      path: "kitematic"
    values:
      assignee: "londoncalling"
  - scope:
      path: "machine"
    values:
      assignee: "londoncalling"
  - scope:
      path: "notary"
    values:
      assignee: "johndmulhausen"
  - scope:
      path: "registry"
    values:
      assignee: "joaofnfernandes"
  - scope:
      path: "swarm"
    values:
      assignee: "londoncalling"
  - scope:
      path: "toolbox"
    values:
      assignee: "londoncalling"<|MERGE_RESOLUTION|>--- conflicted
+++ resolved
@@ -41,19 +41,9 @@
     values:
       assignee: "joaofnfernandes"
   - scope:
-<<<<<<< HEAD
-      path: "cs-engine"
-    values:
-      assignee: "joaofnfernandes"
-  - scope:
-      path: "docker-cloud"
-    values:
-      assignee: "lrubin"
-=======
       path: "docker-cloud"
     values:
       assignee: "sanscontext"
->>>>>>> 80b3c2c4
   - scope:
       path: "docker-for-mac"
     values:
@@ -65,11 +55,7 @@
   - scope:
       path: "docker-hub"
     values:
-<<<<<<< HEAD
-      assignee: "johndmulhausen"
-=======
       assignee: "sanscontext"
->>>>>>> 80b3c2c4
   - scope:
       path: "docker-store"
     values:
