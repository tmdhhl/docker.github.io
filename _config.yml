--- conflicted
+++ resolved
@@ -27,7 +27,6 @@
       type: "pages"
     values:
       layout: docs
-<<<<<<< HEAD
       defaultassignee: johndmulhausen
   - scope:
       path: "compose"
@@ -89,8 +88,6 @@
       path: "toolbox"
     values:
       assignee: "londoncalling"
-=======
-      archiveserver: "http://54.71.194.30"
   -
     scope:
       path: "datacenter/dtr/2.0"
@@ -124,5 +121,4 @@
     scope:
       path: "apidocs/v2.0.1"
     values:
-      hide_from_sitemap: true
->>>>>>> 3a9a5a73
+      hide_from_sitemap: true