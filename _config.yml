name: Docker Documentation
markdown: kramdown
kramdown:
  input: GFM
  gfm_quirks: [paragraph_end, no_auto_typographic]
  html_to_native: true
  hard_wrap: false
  syntax_highlighter: rouge
  toc_levels: 2..3
incremental: true
permalink: pretty
safe: false
lsi: false
url: https://docs.docker.com
# This needs to have all the directories you expect to be in the archives (delivered by docs-base in the Dockerfile)
keep_files: ["v1.4", "v1.5", "v1.6", "v1.7", "v1.8", "v1.9", "v1.10", "v1.11", "v1.12", "v1.13", "v17.03", "v17.06", "v17.09", "v17.12", "v18.03"]
exclude: ["_scripts", "apidocs/layouts", "Gemfile", "hooks"]

# Component versions -- address like site.docker_ce_stable_version
# You can't have - characters in these for non-YAML reasons

latest_stable_docker_engine_api_version: "1.37"
<<<<<<< HEAD
docker_ce_stable_version: "18.09"
docker_ce_edge_version: "18.09"
docker_ee_version: "2.1"
compose_version: "1.22.0"
=======
docker_ce_stable_version: "18.03"
docker_ce_edge_version: "18.05"
docker_ee_version: "17.06"
compose_version: "1.23.1"
>>>>>>> ba65aeab
machine_version: "0.14.0"
distribution_version: "2.6"
dtr_version: "2.6"
ucp_version: "3.1"

ucp_versions:
  - version: "3.1"
    path: /ee/ucp/
    latest: true
  - version: "3.0"
    path: /datacenter/ucp/3.0/guides/
  - version: "2.2"
    path: /datacenter/ucp/2.2/guides/
  - version: "2.1"
    path: /datacenter/ucp/2.1/guides/
  - version: "2.0"
    path: /datacenter/ucp/2.0/guides/
  - version: "1.1"
    path: /datacenter/ucp/1.1/overview/

dtr_versions:
  - version: "2.6"
    path: /ee/dtr/
    latest: true
  - version: "2.5"
    path: /datacenter/dtr/2.5/guides/
  - version: "2.4"
    path: /datacenter/dtr/2.4/guides/
  - version: "2.3"
    path: /datacenter/dtr/2.3/guides/
  - version: "2.2"
    path: /datacenter/dtr/2.2/guides/
  - version: "2.1"
    path: /datacenter/dtr/2.1/guides/
  - version: "2.0"
    path: /datacenter/dtr/2.0/

tablabels:
  dee-2.0: Docker Enterprise Edition 2.0 Beta2
  ucp-3.0: Universal Control Plane 3.0
  ucp-2.2: Universal Control Plane 2.2
  dtr-2.5: Docker Trusted Registry 2.5
  dtr-2.4: Docker Trusted Registry 2.4
  engine-17.06: Docker EE Engine 17.06
  engine-17.03: Docker EE Engine 17.03
  docker-cli-linux: Docker CLI on Mac/Linux
  docker-cli-win: Docker CLI on Windows
  kubectl: Kubernetes CLI
  cli: CLI

collections:
  samples:
    output: true

plugins:
  - jekyll-redirect-from
  - jekyll-relative-links
  - jekyll-sitemap

defaults:
  - scope:
      path: ""
      type: "pages"
    values:
      layout: docs
      toc_min: 2
      toc_max: 3
      tree: true
  - scope:
      path: "install"
    values:
      win_latest_build: "docker-17.06.2-ee-17"
  - scope:
      path: "datacenter"
    values:
      enterprise: true
  - scope:
      path: "ee/dtr"
    values:
      dtr_org: "docker"
      dtr_repo: "dtr"
<<<<<<< HEAD
      dtr_version: "2.6.0"
  - scope:
      path: "datacenter/dtr/2.5"
    values:
      hide_from_sitemap: true
      dtr_org: "docker"
      dtr_repo: "dtr"
      dtr_version: "2.5.0"
=======
      dtr_version: "2.5.6"
>>>>>>> ba65aeab
  - scope:
      path: "datacenter/dtr/2.4"
    values:
      hide_from_sitemap: true
      dtr_org: "docker"
      dtr_repo: "dtr"
      dtr_version: "2.4.7"
  - scope:
      path: "datacenter/dtr/2.3"
    values:
      hide_from_sitemap: true
      dtr_org: "docker"
      dtr_repo: "dtr"
      dtr_version: "2.3.9"
  - scope:
      path: "datacenter/dtr/2.2"
    values:
      ucp_version: "2.1"
      dtr_version: "2.2"
      docker_image: "docker/dtr:2.2.12"
  - scope:
      path: "datacenter/dtr/2.1"
    values:
      ucp_version: "2.0"
      dtr_version: "2.1"
  - scope:
      path: "datacenter/dtr/2.0"
    values:
      ucp_version: "1.1"
      dtr_version: "2.0"
  - scope:
      path: "ee/ucp"
    values:
      ucp_org: "docker"
      ucp_repo: "ucp"
<<<<<<< HEAD
      ucp_version: "3.1.0"
=======
      ucp_version: "3.0.6"
>>>>>>> ba65aeab
  - scope: # This is a bit of a hack for the get-support.md topic.
      path: "ee"
    values:
      ucp_org: "docker"
      ucp_repo: "ucp"
      dtr_repo: "dtr"
      ucp_version: "3.0.6"
      dtr_version: "2.5.0"
      dtr_latest_image: "docker/dtr:2.5.6"
  - scope:
      path: "datacenter/ucp/3.0"
    values:
      hide_from_sitemap: true
      ucp_org: "docker"
      ucp_repo: "ucp"
      ucp_version: "3.0"
  - scope:
      path: "datacenter/ucp/2.2"
    values:
      hide_from_sitemap: true
      ucp_org: "docker"
      ucp_repo: "ucp"
      ucp_version: "2.2.14"
  - scope:
      path: "datacenter/ucp/2.1"
    values:
      hide_from_sitemap: true
      ucp_version: "2.1"
      dtr_version: "2.2"
      docker_image: "docker/ucp:2.1.8"
  - scope:
      path: "datacenter/ucp/2.0"
    values:
      hide_from_sitemap: true
      ucp_version: "2.0"
      dtr_version: "2.1"
      docker_image: "docker/ucp:2.0.4"
  - scope:
      path: "datacenter/ucp/1.1"
    values:
      hide_from_sitemap: true
      ucp_version: "1.1"
      dtr_version: "2.0"

# Assets
#
# We specify the directory for Jekyll so we can use @imports.
sass:
  sass_dir:          _scss
  style:            :compressed<|MERGE_RESOLUTION|>--- conflicted
+++ resolved
@@ -20,17 +20,10 @@
 # You can't have - characters in these for non-YAML reasons
 
 latest_stable_docker_engine_api_version: "1.37"
-<<<<<<< HEAD
 docker_ce_stable_version: "18.09"
 docker_ce_edge_version: "18.09"
 docker_ee_version: "2.1"
-compose_version: "1.22.0"
-=======
-docker_ce_stable_version: "18.03"
-docker_ce_edge_version: "18.05"
-docker_ee_version: "17.06"
 compose_version: "1.23.1"
->>>>>>> ba65aeab
 machine_version: "0.14.0"
 distribution_version: "2.6"
 dtr_version: "2.6"
@@ -69,7 +62,7 @@
     path: /datacenter/dtr/2.0/
 
 tablabels:
-  dee-2.0: Docker Enterprise Edition 2.0 Beta2
+  dee-2.0: Docker Enterprise Edition 2.0
   ucp-3.0: Universal Control Plane 3.0
   ucp-2.2: Universal Control Plane 2.2
   dtr-2.5: Docker Trusted Registry 2.5
@@ -112,7 +105,6 @@
     values:
       dtr_org: "docker"
       dtr_repo: "dtr"
-<<<<<<< HEAD
       dtr_version: "2.6.0"
   - scope:
       path: "datacenter/dtr/2.5"
@@ -120,10 +112,7 @@
       hide_from_sitemap: true
       dtr_org: "docker"
       dtr_repo: "dtr"
-      dtr_version: "2.5.0"
-=======
       dtr_version: "2.5.6"
->>>>>>> ba65aeab
   - scope:
       path: "datacenter/dtr/2.4"
     values:
@@ -159,11 +148,7 @@
     values:
       ucp_org: "docker"
       ucp_repo: "ucp"
-<<<<<<< HEAD
       ucp_version: "3.1.0"
-=======
-      ucp_version: "3.0.6"
->>>>>>> ba65aeab
   - scope: # This is a bit of a hack for the get-support.md topic.
       path: "ee"
     values:
