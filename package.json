--- conflicted
+++ resolved
@@ -15,13 +15,8 @@
     "test": "jest",
     "release": "gulp release",
     "release:beta": "gulp release --beta",
-<<<<<<< HEAD
     "lint": "jsxhint src && jsxhint browser",
     "reset": "gulp reset"
-=======
-    "preinstall": "./util/deps",
-    "lint": "jsxhint src && jsxhint browser"
->>>>>>> 0c411c31
   },
   "licenses": [
     {
@@ -72,14 +67,8 @@
     "mixpanel": "0.2.0",
     "node-uuid": "^1.4.3",
     "object-assign": "^2.0.0",
-<<<<<<< HEAD
-    "open": "0.0.5",
-    "react": "^0.12.2",
-    "react-bootstrap": "^0.15.1",
-=======
     "react": "^0.13.1",
     "react-bootstrap": "^0.20.3",
->>>>>>> 0c411c31
     "react-retina-image": "^1.1.2",
     "react-router": "^0.13.2",
     "request": "^2.55.0",
@@ -99,18 +88,10 @@
     "gulp-insert": "^0.4.0",
     "gulp-less": "^3.0.2",
     "gulp-livereload": "^3.8.0",
-<<<<<<< HEAD
-    "gulp-plumber": "^0.6.6",
-    "gulp-react": "^2.0.0",
-    "gulp-rename": "^1.2.0",
-    "gulp-shell": "^0.3.0",
-    "gulp-sourcemaps": "^1.5.0",
-=======
     "gulp-plumber": "^1.0.0",
     "gulp-react": "^3.0.1",
     "gulp-shell": "^0.4.1",
     "gulp-sourcemaps": "^1.5.2",
->>>>>>> 0c411c31
     "gulp-util": "^3.0.4",
     "gulp": "^3.8.11",
     "jest-cli": "kitematic/jest",
