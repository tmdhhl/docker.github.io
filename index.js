--- conflicted
+++ resolved
@@ -70,11 +70,7 @@
               user_env.BIND_IP = '127.0.0.1';
               user_env.DB_PATH = dataPath;
               user_env.MONGO_URL = 'mongodb://localhost:' + mongoPort + '/meteor';
-<<<<<<< HEAD
-=======
               user_env.METEOR_SETTINGS = fs.readFileSync(path.join(process.cwd(), 'resources', 'settings.json'), 'utf8');
-              console.log(path.join(process.cwd(), 'resources', 'node'));
->>>>>>> 1a67c090
               var nodeChild = child_process.spawn(path.join(process.cwd(), 'resources', 'node'), ['./bundle/main.js'], {
                 env: user_env
               });
