---
title: "Get Started, Part 2: Containers"
keywords: containers, python, code, coding, build, push, run
description: Learn how to write, build, and run a simple app -- the Docker way.
---

{% include_relative nav.html selected="2" %}

## Prerequisites

- [Install Docker version 1.13 or higher](/engine/installation/).
- Read the orientation in [Part 1](index.md).
- Give your environment a quick test run to make sure you're all set up:

  ```shell
  docker run hello-world
  ```

## Introduction

It's time to begin building an app the Docker way. We start at the bottom of the hierarchy of such app, a container, which this page covers. Above this level is a service, which defines how containers behave in
production, covered in [Part 3](part3.md). Finally, at the top level is the
stack, defining the interactions of all the services, covered in
[Part 5](part5.md).

- Stack
- Services
- **Container** (you are here)

## Your new development environment

In the past, if you were to start writing a Python app, your first
order of business was to install a Python runtime onto your machine. But,
that creates a situation where the environment on your machine needs to be
perfect for your app to run as expected, and also needs to match your production
environment.

With Docker, you can just grab a portable Python runtime as an image, no
installation necessary. Then, your build can include the base Python image
right alongside your app code, ensuring that your app, its dependencies, and the
runtime, all travel together.

These portable images are defined by something called a `Dockerfile`.

## Define a container with `Dockerfile`

`Dockerfile` defines what goes on in the environment inside your
container. Access to resources like networking interfaces and disk drives is
virtualized inside this environment, which is isolated from the rest of your
system, so you need to map ports to the outside world, and
be specific about what files you want to "copy in" to that environment. However,
after doing that, you can expect that the build of your app defined in this
`Dockerfile` behaves exactly the same wherever it runs.

### `Dockerfile`

Create an empty directory. Change directories (`cd`) into the new directory,
create a file called `Dockerfile`, copy-and-paste the following content into
that file, and save it. Take note of the comments that explain each statement in
your new Dockerfile.

```dockerfile
# Use an official Python runtime as a parent image
FROM python:2.7-slim

# Set the working directory to /app
WORKDIR /app

# Copy the current directory contents into the container at /app
COPY . /app

# Install any needed packages specified in requirements.txt
RUN pip install --trusted-host pypi.python.org -r requirements.txt

# Make port 80 available to the world outside this container
EXPOSE 80

# Define environment variable
ENV NAME World

# Run app.py when the container launches
CMD ["python", "app.py"]
```

This `Dockerfile` refers to a couple of files we haven't created yet, namely
`app.py` and `requirements.txt`. Let's create those next.

## The app itself

Create two more files, `requirements.txt` and `app.py`, and put them in the same
folder with the `Dockerfile`. This completes our app, which as you can see is
quite simple. When the above `Dockerfile` is built into an image, `app.py` and
`requirements.txt` is present because of that `Dockerfile`'s `COPY` command,
and the output from `app.py` is accessible over HTTP thanks to the `EXPOSE`
command.

### `requirements.txt`

```
Flask
Redis
```

### `app.py`

```python
from flask import Flask
from redis import Redis, RedisError
import os
import socket

# Connect to Redis
redis = Redis(host="redis", db=0, socket_connect_timeout=2, socket_timeout=2)

app = Flask(__name__)

@app.route("/")
def hello():
    try:
        visits = redis.incr("counter")
    except RedisError:
        visits = "<i>cannot connect to Redis, counter disabled</i>"

    html = "<h3>Hello {name}!</h3>" \
           "<b>Hostname:</b> {hostname}<br/>" \
           "<b>Visits:</b> {visits}"
    return html.format(name=os.getenv("NAME", "world"), hostname=socket.gethostname(), visits=visits)

if __name__ == "__main__":
    app.run(host='0.0.0.0', port=80)
```

Now we see that `pip install -r requirements.txt` installs the Flask and Redis
libraries for Python, and the app prints the environment variable `NAME`, as
well as the output of a call to `socket.gethostname()`. Finally, because Redis
isn't running (as we've only installed the Python library, and not Redis
itself), we should expect that the attempt to use it here fails and produces
the error message.

> **Note**: Accessing the name of the host when inside a container retrieves the
container ID, which is like the process ID for a running executable.

That's it! You don't need Python or anything in `requirements.txt` on your
system, nor does building or running this image install them on your system. It
doesn't seem like you've really set up an environment with Python and Flask, but
you have.

## Build the app

We are ready to build the app. Make sure you are still at the top level of your
new directory. Here's what `ls` should show:

```shell
$ ls
Dockerfile		app.py			requirements.txt
```

<<<<<<< HEAD
Now run the build command. This creates a Docker image, which we're going to
name using the `--tag` option. Use `-t` if you want to use the a shorter option.
=======
Now run the build command with the optional `-t` flag to [tag your image with a friendly name](/engine/reference/commandline/build/#tag-an-image--t), and `.` to [set your build context](/engine/reference/commandline/build/#build-with-path). 
>>>>>>> f7c7b58a

```shell
docker build --tag=friendlyhello .
```

Where is your built image? It's in your machine's local Docker image registry:

```shell
$ docker image ls

REPOSITORY            TAG                 IMAGE ID
friendlyhello         latest              326387cea398

```

Note how the tag defaulted to `latest`. The full syntax for the tag option would
be something like `--tag=friendlyhello:v0.0.1`.


>  Troubleshooting for Linux users
>
> _Proxy server settings_
>
> Proxy servers can block connections to your web app once it's up and running.
> If you are behind a proxy server, add the following lines to your
> Dockerfile, using the `ENV` command to specify the host and port for your
> proxy servers:
>
> ```conf
> # Set proxy server, replace host:port with values for your servers
> ENV http_proxy host:port
> ENV https_proxy host:port
> ```
>
> _DNS settings_
>
> DNS misconfigurations can generate problems with `pip`. You need to set your
> own DNS server address to make `pip` work properly. You might want
> to change the DNS settings of the Docker daemon. You can edit (or create) the
> configuration file at `/etc/docker/daemon.json` with the `dns` key, as following:
>
> ```json
>{
>   "dns": ["your_dns_address", "8.8.8.8"]
>}
> ```
>
> In the example above, the first element of the list is the address of your DNS
> server. The second item is the Google's DNS which can be used when the first one is
> not available.
>
> Before proceeding, save `daemon.json` and restart the docker service.
>
> `sudo service docker restart`
>
> Once fixed, retry to run the `build` command.

## Run the app

Run the app, mapping your machine's port 4000 to the container's published port
80 using `-p`:

```shell
docker run -p 4000:80 friendlyhello
```

You should see a message that Python is serving your app at `http://0.0.0.0:80`.
But that message is coming from inside the container, which doesn't know you
mapped port 80 of that container to 4000, making the correct URL
`http://localhost:4000`.

Go to that URL in a web browser to see the display content served up on a
web page.

![Hello World in browser](images/app-in-browser.png)

> **Note**: If you are using Docker Toolbox on Windows 7, use the Docker Machine IP
> instead of `localhost`. For example, http://192.168.99.100:4000/. To find the IP
> address, use the command `docker-machine ip`.

You can also use the `curl` command in a shell to view the same content.

```shell
$ curl http://localhost:4000

<h3>Hello World!</h3><b>Hostname:</b> 8fc990912a14<br/><b>Visits:</b> <i>cannot connect to Redis, counter disabled</i>
```

This port remapping of `4000:80` demonstrates the difference
between `EXPOSE` within the `Dockerfile` and what the `publish` value is set to when running
`docker run -p`. In later steps, map port 4000 on the host to port 80
in the container and use `http://localhost`.

Hit `CTRL+C` in your terminal to quit.

 > On Windows, explicitly stop the container
 >
 > On Windows systems, `CTRL+C` does not stop the container. So, first
 type `CTRL+C` to get the prompt back (or open another shell), then type
 `docker container ls` to list the running containers, followed by
 `docker container stop <Container NAME or ID>` to stop the
 container. Otherwise, you get an error response from the daemon
 when you try to re-run the container in the next step.

Now let's run the app in the background, in detached mode:

```shell
docker run -d -p 4000:80 friendlyhello
```

You get the long container ID for your app and then are kicked back to your
terminal. Your container is running in the background. You can also see the
abbreviated container ID with `docker container ls` (and both work interchangeably when
running commands):

```shell
$ docker container ls
CONTAINER ID        IMAGE               COMMAND             CREATED
1fa4ab2cf395        friendlyhello       "python app.py"     28 seconds ago
```

Notice that `CONTAINER ID` matches what's on `http://localhost:4000`.

Now use `docker container stop` to end the process, using the `CONTAINER ID`, like so:

```shell
docker container stop 1fa4ab2cf395
```

## Share your image

To demonstrate the portability of what we just created, let's upload our built
image and run it somewhere else. After all, you need to know how to push to
registries when you want to deploy containers to production.

A registry is a collection of repositories, and a repository is a collection of
images&#8212;sort of like a GitHub repository, except the code is already built.
An account on a registry can create many repositories. The `docker` CLI uses
Docker's public registry by default.

> **Note**: We use Docker's public registry here just because it's free
and pre-configured, but there are many public ones to choose from, and you can
even set up your own private registry using [Docker Trusted
Registry](/datacenter/dtr/2.2/guides/).

### Log in with your Docker ID

If you don't have a Docker account, sign up for one at
[hub.docker.com](https://hub.docker.com){: target="_blank" class="_" }.
Make note of your username.

Log in to the Docker public registry on your local machine.

```shell
$ docker login
```

### Tag the image

The notation for associating a local image with a repository on a registry is
`username/repository:tag`. The tag is optional, but recommended, since it is
the mechanism that registries use to give Docker images a version. Give the
repository and tag meaningful names for the context, such as
`get-started:part2`. This puts the image in the `get-started` repository and
tag it as `part2`.

Now, put it all together to tag the image. Run `docker tag image` with your
username, repository, and tag names so that the image uploads to your
desired destination. The syntax of the command is:

```shell
docker tag image username/repository:tag
```

For example:

```shell
docker tag friendlyhello gordon/get-started:part2
```

Run [docker image ls](/engine/reference/commandline/image_ls/) to see your newly
tagged image.

```shell
$ docker image ls

REPOSITORY               TAG                 IMAGE ID            CREATED             SIZE
friendlyhello            latest              d9e555c53008        3 minutes ago       195MB
gordon/get-started         part2               d9e555c53008        3 minutes ago       195MB
python                   2.7-slim            1c7128a655f6        5 days ago          183MB
...
```

### Publish the image

Upload your tagged image to the repository:

```shell
docker push username/repository:tag
```

Once complete, the results of this upload are publicly available. If you log in
to [Docker Hub](https://hub.docker.com/), you see the new image there, with
its pull command.

### Pull and run the image from the remote repository

From now on, you can use `docker run` and run your app on any machine with this
command:

```shell
docker run -p 4000:80 username/repository:tag
```

If the image isn't available locally on the machine, Docker pulls it from
the repository.

```shell
$ docker run -p 4000:80 gordon/get-started:part2
Unable to find image 'gordon/get-started:part2' locally
part2: Pulling from gordon/get-started
10a267c67f42: Already exists
f68a39a6a5e4: Already exists
9beaffc0cf19: Already exists
3c1fe835fb6b: Already exists
4c9f1fa8fcb8: Already exists
ee7d8f576a14: Already exists
fbccdcced46e: Already exists
Digest: sha256:0601c866aab2adcc6498200efd0f754037e909e5fd42069adeff72d1e2439068
Status: Downloaded newer image for gordon/get-started:part2
 * Running on http://0.0.0.0:80/ (Press CTRL+C to quit)
```

No matter where `docker run` executes, it pulls your image, along with Python
and all the dependencies from `requirements.txt`, and runs your code. It all
travels together in a neat little package, and you don't need to install
anything on the host machine for Docker to run it.

## Conclusion of part two

That's all for this page. In the next section, we learn how to scale our
application by running this container in a **service**.

[Continue to Part 3 >>](part3.md){: class="button outline-btn"}


## Recap and cheat sheet (optional)

Here's [a terminal recording of what was covered on this
page](https://asciinema.org/a/blkah0l4ds33tbe06y4vkme6g):

<script type="text/javascript"
src="https://asciinema.org/a/blkah0l4ds33tbe06y4vkme6g.js"
id="asciicast-blkah0l4ds33tbe06y4vkme6g" speed="2" async></script>

Here is a list of the basic Docker commands from this page, and some related
ones if you'd like to explore a bit before moving on.

```shell
docker build -t friendlyhello .  # Create image using this directory's Dockerfile
docker run -p 4000:80 friendlyhello  # Run "friendlyname" mapping port 4000 to 80
docker run -d -p 4000:80 friendlyhello         # Same thing, but in detached mode
docker container ls                                # List all running containers
docker container ls -a             # List all containers, even those not running
docker container stop <hash>           # Gracefully stop the specified container
docker container kill <hash>         # Force shutdown of the specified container
docker container rm <hash>        # Remove specified container from this machine
docker container rm $(docker container ls -a -q)         # Remove all containers
docker image ls -a                             # List all images on this machine
docker image rm <image id>            # Remove specified image from this machine
docker image rm $(docker image ls -a -q)   # Remove all images from this machine
docker login             # Log in this CLI session using your Docker credentials
docker tag <image> username/repository:tag  # Tag <image> for upload to registry
docker push username/repository:tag            # Upload tagged image to registry
docker run username/repository:tag                   # Run image from a registry
```<|MERGE_RESOLUTION|>--- conflicted
+++ resolved
@@ -155,12 +155,8 @@
 Dockerfile		app.py			requirements.txt
 ```
 
-<<<<<<< HEAD
 Now run the build command. This creates a Docker image, which we're going to
 name using the `--tag` option. Use `-t` if you want to use the a shorter option.
-=======
-Now run the build command with the optional `-t` flag to [tag your image with a friendly name](/engine/reference/commandline/build/#tag-an-image--t), and `.` to [set your build context](/engine/reference/commandline/build/#build-with-path). 
->>>>>>> f7c7b58a
 
 ```shell
 docker build --tag=friendlyhello .
