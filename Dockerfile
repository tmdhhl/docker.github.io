--- conflicted
+++ resolved
@@ -20,101 +20,16 @@
 ENV ENGINE_BRANCH="1.12.x"
 ENV DISTRIBUTION_BRANCH="release/2.5"
 
-# Engine
-# Get docker/docker ref docs from $ENGINE_BRANCH branch to be used in master builds
-# Uses Github Subversion gateway to limit the checkout
-<<<<<<< HEAD
-RUN svn co https://github.com/docker/docker/branches/$ENGINE_BRANCH/docs/reference allv/engine/reference
-RUN svn co https://github.com/docker/docker/branches/$ENGINE_BRANCH/docs/extend allv/engine/extend
-# Can't use the svn trick to get a single file, use wget instead
-RUN wget -O allv/engine/deprecated.md https://raw.githubusercontent.com/docker/docker/$ENGINE_BRANCH/docs/deprecated.md
-# Make a temporary commit for the files we added so we can check out other branches later
-RUN git --git-dir=./allv/.git --work-tree=./allv add engine
-RUN git --git-dir=./allv/.git --work-tree=./allv commit -m "Temporary commit"
+# The statements below pull reference docs from upstream locations,
+# then build the whole site to static HTML using Jekyll
 
-# Distribution
-# Get docker/distribution ref docs from $DISTRIBUTION_BRANCH tag to be used in master builds
-# Uses Github Subversion gateway to limit the checkout
-RUN svn co https://github.com/docker/distribution/branches/$DISTRIBUTION_BRANCH/docs/spec allv/registry/spec
-# Can't use the svn trick to get a single file, use wget instead
-RUN wget -O allv/registry/configuration.md https://raw.githubusercontent.com/docker/distribution/$DISTRIBUTION_BRANCH/docs/configuration.md
-# Make a temporary commit for the files we added so we can check out other branches later
-RUN git --git-dir=./allv/.git --work-tree=./allv add registry
-RUN git --git-dir=./allv/.git --work-tree=./allv commit -m "Temporary commit"
-
-# Create HTML for master
-RUN jekyll build -s allv -d allvbuild
-
-# Check out 1.4 branch, create HTML, tweak links
-RUN git --git-dir=./allv/.git --work-tree=./allv checkout v1.4
-RUN mkdir allvbuild/v1.4
-RUN jekyll build -s allv -d allvbuild/v1.4
-RUN find allvbuild/v1.4 -type f -name '*.html' -print0 | xargs -0 sed -i 's#href="/#href="/v1.4/#g'
-RUN find allvbuild/v1.4 -type f -name '*.html' -print0 | xargs -0 sed -i 's#src="/#src="/v1.4/#g'
-RUN find allvbuild/v1.4 -type f -name '*.html' -print0 | xargs -0 sed -i 's#href="https://docs.docker.com/#href="/v1.4/#g'
-
-# Check out 1.5 branch, create HTML, tweak links
-RUN git --git-dir=./allv/.git --work-tree=./allv checkout v1.5
-RUN mkdir allvbuild/v1.5
-RUN jekyll build -s allv -d allvbuild/v1.5
-RUN find allvbuild/v1.5 -type f -name '*.html' -print0 | xargs -0 sed -i 's#href="/#href="/v1.5/#g'
-RUN find allvbuild/v1.5 -type f -name '*.html' -print0 | xargs -0 sed -i 's#src="/#src="/v1.5/#g'
-RUN find allvbuild/v1.5 -type f -name '*.html' -print0 | xargs -0 sed -i 's#href="https://docs.docker.com/#href="/v1.5/#g'
-
-# Check out 1.6, create HTML, tweak links
-RUN git --git-dir=./allv/.git --work-tree=./allv checkout v1.6
-RUN mkdir allvbuild/v1.6
-RUN jekyll build -s allv -d allvbuild/v1.6
-RUN find allvbuild/v1.6 -type f -name '*.html' -print0 | xargs -0 sed -i 's#href="/#href="/v1.6/#g'
-RUN find allvbuild/v1.6 -type f -name '*.html' -print0 | xargs -0 sed -i 's#src="/#src="/v1.6/#g'
-RUN find allvbuild/v1.6 -type f -name '*.html' -print0 | xargs -0 sed -i 's#href="https://docs.docker.com/#href="/v1.6/#g'
-
-# Check out 1.7, create HTML, tweak links
-RUN git --git-dir=./allv/.git --work-tree=./allv checkout v1.7
-RUN mkdir allvbuild/v1.7
-RUN jekyll build -s allv -d allvbuild/v1.7
-RUN find allvbuild/v1.7 -type f -name '*.html' -print0 | xargs -0 sed -i 's#href="/#href="/v1.7/#g'
-RUN find allvbuild/v1.7 -type f -name '*.html' -print0 | xargs -0 sed -i 's#src="/#src="/v1.7/#g'
-RUN find allvbuild/v1.7 -type f -name '*.html' -print0 | xargs -0 sed -i 's#href="https://docs.docker.com/#href="/v1.7/#g'
-
-# Check out 1.8, create HTML, tweak links
-RUN git --git-dir=./allv/.git --work-tree=./allv checkout v1.8
-RUN mkdir allvbuild/v1.8
-RUN jekyll build -s allv -d allvbuild/v1.8
-RUN find allvbuild/v1.8 -type f -name '*.html' -print0 | xargs -0 sed -i 's#href="/#href="/v1.8/#g'
-RUN find allvbuild/v1.8 -type f -name '*.html' -print0 | xargs -0 sed -i 's#src="/#src="/v1.8/#g'
-RUN find allvbuild/v1.8 -type f -name '*.html' -print0 | xargs -0 sed -i 's#href="https://docs.docker.com/#href="/v1.8/#g'
-
-# Check out 1.9, create HTML, tweak links
-RUN git --git-dir=./allv/.git --work-tree=./allv checkout v1.9
-RUN mkdir allvbuild/v1.9
-RUN jekyll build -s allv -d allvbuild/v1.9
-RUN find allvbuild/v1.9 -type f -name '*.html' -print0 | xargs -0 sed -i 's#href="/#href="/v1.9/#g'
-RUN find allvbuild/v1.9 -type f -name '*.html' -print0 | xargs -0 sed -i 's#src="/#src="/v1.9/#g'
-RUN find allvbuild/v1.9 -type f -name '*.html' -print0 | xargs -0 sed -i 's#href="https://docs.docker.com/#href="/v1.9/#g'
-
-# Check out 1.10, create HTML, tweak links
-RUN git --git-dir=./allv/.git --work-tree=./allv checkout v1.10
-RUN mkdir allvbuild/v1.10
-RUN jekyll build -s allv -d allvbuild/v1.10
-RUN find allvbuild/v1.10 -type f -name '*.html' -print0 | xargs -0 sed -i 's#href="/#href="/v1.10/#g'
-RUN find allvbuild/v1.10 -type f -name '*.html' -print0 | xargs -0 sed -i 's#src="/#src="/v1.10/#g'
-RUN find allvbuild/v1.10 -type f -name '*.html' -print0 | xargs -0 sed -i 's#href="https://docs.docker.com/#href="/v1.10/#g'
-
-# Check out 1.11, create HTML, tweak links
-RUN git --git-dir=./allv/.git --work-tree=./allv checkout v1.11
-RUN mkdir allvbuild/v1.11
-RUN jekyll build -s allv -d allvbuild/v1.11
-RUN find allvbuild/v1.11 -type f -name '*.html' -print0 | xargs -0 sed -i 's#href="/#href="/v1.11/#g'
-RUN find allvbuild/v1.11 -type f -name '*.html' -print0 | xargs -0 sed -i 's#src="/#src="/v1.11/#g'
-RUN find allvbuild/v1.11 -type f -name '*.html' -print0 | xargs -0 sed -i 's#href="https://docs.docker.com/#href="/v1.11/#g'
-=======
-RUN svn co https://github.com/docker/docker/branches/1.12.x/docs/reference allv/engine/reference \
- && svn co https://github.com/docker/docker/branches/1.12.x/docs/extend allv/engine/extend \
- && wget -O allv/engine/deprecated.md https://raw.githubusercontent.com/docker/docker/1.12.x/docs/deprecated.md \
+RUN svn co https://github.com/docker/docker/branches/$ENGINE_BRANCH/docs/reference allv/engine/reference \
+ && svn co https://github.com/docker/docker/branches/$ENGINE_BRANCH/docs/extend allv/engine/extend \
+ && wget -O allv/engine/deprecated.md https://raw.githubusercontent.com/docker/docker/$ENGINE_BRANCH/docs/deprecated.md \
+ && svn co https://github.com/docker/distribution/branches/$DISTRIBUTION_BRANCH/docs/spec allv/registry/spec \
+ && wget -O allv/registry/configuration.md https://raw.githubusercontent.com/docker/distribution/$DISTRIBUTION_BRANCH/docs/configuration.md \
  && jekyll build -s allv -d allvbuild \
  && rm -rf allv
->>>>>>> 7d77fa4d
 
 # Serve the site, which is now all static HTML
 CMD jekyll serve -s /usr/src/app/allvbuild -d /_site --no-watch -H 0.0.0.0 -P 4000