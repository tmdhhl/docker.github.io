--- conflicted
+++ resolved
@@ -64,16 +64,10 @@
 run     /bin/echo -e '[default]\naccess_key=$AWS_ACCESS_KEY\nsecret_key=$AWS_SECRET_KEY\n' > /.s3cfg
 
 # Runtime dependencies
-<<<<<<< HEAD
 run     apt-get install -y -q iptables
 run     dpkg-divert --local --rename --add /sbin/initctl && \
         ln -s /bin/true /sbin/initctl && \
         apt-get install -y -q lxc
-=======
-run	apt-get install -y -q iptables
-run	apt-get install -y -q lxc
-run	apt-get install -y -q aufs-tools
->>>>>>> ad7c6bc9
 
 volume  /var/lib/docker
 workdir /go/src/github.com/dotcloud/docker
