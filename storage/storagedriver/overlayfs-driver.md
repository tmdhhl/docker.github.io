---
description: Learn how to optimize your use of OverlayFS driver.
keywords: container, storage, driver, OverlayFS
title: Use the OverlayFS storage driver
redirect_from:
- /engine/userguide/storagedriver/overlayfs-driver/
---

OverlayFS is a modern *union filesystem* that is similar to AUFS, but faster
and with a simpler implementation. Docker provides two storage drivers for
OverlayFS: the original `overlay`, and the newer and more stable `overlay2`.

This topic refers to the Linux kernel driver as `OverlayFS` and to the Docker
storage driver as `overlay` or `overlay2`.

> **Note**: If you use OverlayFS, use the `overlay2` driver rather than the
> `overlay` driver, because it is more efficient in terms of inode utilization.
> To use the new driver, you need version 4.0 or higher of the Linux kernel,
> unless you are a Docker EE user on RHEL or CentOS, in which case you need
> version 3.10.0-514 or higher of the kernel and to follow some extra steps.
>
> For more information about differences between `overlay` vs `overlay2`, check
> [Docker storage drivers](select-storage-driver.md).

## Prerequisites

OverlayFS is supported if you meet the following prerequisites:

- The `overlay2` driver is supported for Docker EE 17.06.02-ee5 and later and
  recommended for Docker CE.

- The `overlay` driver is allowed but not recommended for Docker CE.

- Version 4.0 or higher of the Linux kernel, or RHEL or CentOS using
  version 3.10.0-514 of the kernel or higher. Docker EE users using kernels older
  than 4.0 need to follow some extra steps, outlined below.
  If you use an older kernel, you need to use the `overlay` driver, which is not
  recommended.

- The following backing filesystems are supported:
  - `ext4` (RHEL 7.1 only)
  - `xfs` (RHEL 7.2 and higher), but only with `d_type=true` enabled. Use
    `xfs_info` to verify that the `ftype` option is set to `1`. To format an
    `xfs` filesystem correctly, use the flag `-n ftype=1`.

    > **Warning**: Running on XFS without d_type support now causes Docker to
    > skip the attempt to use the `overlay` or `overlay2` driver. Existing
    > installs will continue to run, but produce an error. This is to allow
    > users to migrate their data. In a future version, this will be a fatal
    > error, which will prevent Docker from starting.
    {:.warning}

- Changing the storage driver makes existing containers and images inaccessible
  on the local system. Use `docker save` to save any images you have built or
  push them to Docker Hub or a private registry, so that you do not need to
  re-create them later.


## Configure Docker with the `overlay` or `overlay2` storage driver

It is highly recommended that you use the `overlay2` driver if possible, rather
than the `overlay` driver. The `overlay` driver is **not** supported for
Docker EE.

To configure Docker to use the `overlay` storage driver your Docker host must be
running version 3.18 of the Linux kernel (preferably newer) with the overlay
kernel module loaded. For the `overlay2` driver, the version of your kernel must
be 4.0 or newer.

Before following this procedure, you must first meet all the
[prerequisites](#prerequisites).


1. Stop Docker.

   ```bash
   $ sudo systemctl stop docker
   ```

2.  Copy the contents of `/var/lib/docker` to a temporary location.

    ```bash
    $ cp -au /var/lib/docker /var/lib/docker.bk
    ```

3.  If you want to use a separate backing filesystem from the one used by
    `/var/lib/`, format the filesystem and mount it into `/var/lib/docker`.
    Make sure add this mount to `/etc/fstab` to make it permanent.

4.  Edit `/etc/docker/daemon.json`. If it does not yet exist, create it. Assuming
    that the file was empty, add the following contents.

    ```json
    {
      "storage-driver": "overlay2"
    }
    ```

    > **Note**: RHEL and CentOS users on Docker EE 17.06.02-ee5 and 17.06.02-ee6
    >
    > You need to add a second option to the `daemon.json` to disable the check
    > for version 4.0 or higher of the Linux kernel. Your `daemon.json` should
    > look like the following. **This is only needed for Docker EE users of RHEL
    > or CentOS.** Do not attempt to use `overlay2` with kernel versions older
    > than 3.10.0-514.
    >
    > ```json
    > {
    >   "storage-driver": "overlay2",
    >   "storage-opts": [
    >     "overlay2.override_kernel_check=true"
    >   ]
    > }
    > ```
    > On kernel versions that support it, Docker EE versions 17.06.02-ee7 and
    > later enable `overlay2` by default and do not require
    > `override_kernel_check`.

    If you need to use the legacy `overlay` driver, specify it instead.

    More storage options are available. See all storage options for each storage
    driver:

    - [Stable](/engine/reference/commandline/dockerd.md#storage-driver-options)
    - [Edge](/edge/engine/reference/commandline/dockerd.md#storage-driver-options)

    Docker does not start if the `daemon.json` file contains badly-formed JSON.

5.  Start Docker.

    ```bash
    $ sudo systemctl start docker
    ```

4.  Verify that the daemon is using the `overlay`/`overlay2` storage driver.
    Use the `docker info` command and look for `Storage Driver` and
    `Backing filesystem`.

    ```bash
    $ docker info

    Containers: 0
    Images: 0
    Storage Driver: overlay2
     Backing Filesystem: extfs
    <output truncated>
    ```

Docker is now using the `overlay2` storage driver. Docker has automatically
created the `overlay` mount with the required `lowerdir`, `upperdir`, `merged`,
and `workdir` constructs.

Continue reading for details about how OverlayFS works within your Docker
containers, as well as performance advice and information about limitations of
its compatibility with different backing filesystems.

## How the `overlay2` driver works

If you are still using the `overlay` driver rather than `overlay2`, see
[How the overlay driver works](#how-the-overlay-driver-works) instead.

OverlayFS layers two directories on a single Linux host and presents them as
a single directory. These directories are called _layers_ and the unification
process is referred to as a _union mount_. OverlayFS refers to the lower directory
as `lowerdir` and the upper directory a `upperdir`. The unified view is exposed
through its own directory called `merged`.

While the `overlay` driver only works with a single lower OverlayFS layer and
hence requires hard links for implementation of multi-layered images, the
`overlay2` driver natively supports up to 128 lower OverlayFS layers. This
capability provides better performance for layer-related Docker commands such
as `docker build` and `docker commit`, and consumes fewer inodes on the backing
filesystem.

### Image and container layers on-disk

After downloading a five-layer image using `docker pull ubuntu`, you can see
six directories under `/var/lib/docker/overlay2`.

> **Warning**: Do not directly manipulate any files or directories within
> `/var/lib/docker/`. These files and directories are managed by Docker.

```bash
$ ls -l /var/lib/docker/overlay2

total 24
drwx------ 5 root root 4096 Jun 20 07:36 223c2864175491657d238e2664251df13b63adb8d050924fd1bfcdb278b866f7
drwx------ 3 root root 4096 Jun 20 07:36 3a36935c9df35472229c57f4a27105a136f5e4dbef0f87905b2e506e494e348b
drwx------ 5 root root 4096 Jun 20 07:36 4e9fa83caff3e8f4cc83693fa407a4a9fac9573deaf481506c102d484dd1e6a1
drwx------ 5 root root 4096 Jun 20 07:36 e8876a226237217ec61c4baf238a32992291d059fdac95ed6303bdff3f59cff5
drwx------ 5 root root 4096 Jun 20 07:36 eca1e4e1694283e001f200a667bb3cb40853cf2d1b12c29feda7422fed78afed
drwx------ 2 root root 4096 Jun 20 07:36 l
```

The new `l` (lowercase `L`) directory contains shortened layer identifiers as
symbolic links. These identifiers are used to avoid hitting the page size
limitation on arguments to the `mount` command.

```bash
$ ls -l /var/lib/docker/overlay2/l

total 20
lrwxrwxrwx 1 root root 72 Jun 20 07:36 6Y5IM2XC7TSNIJZZFLJCS6I4I4 -> ../3a36935c9df35472229c57f4a27105a136f5e4dbef0f87905b2e506e494e348b/diff
lrwxrwxrwx 1 root root 72 Jun 20 07:36 B3WWEFKBG3PLLV737KZFIASSW7 -> ../4e9fa83caff3e8f4cc83693fa407a4a9fac9573deaf481506c102d484dd1e6a1/diff
lrwxrwxrwx 1 root root 72 Jun 20 07:36 JEYMODZYFCZFYSDABYXD5MF6YO -> ../eca1e4e1694283e001f200a667bb3cb40853cf2d1b12c29feda7422fed78afed/diff
lrwxrwxrwx 1 root root 72 Jun 20 07:36 NFYKDW6APBCCUCTOUSYDH4DXAT -> ../223c2864175491657d238e2664251df13b63adb8d050924fd1bfcdb278b866f7/diff
lrwxrwxrwx 1 root root 72 Jun 20 07:36 UL2MW33MSE3Q5VYIKBRN4ZAGQP -> ../e8876a226237217ec61c4baf238a32992291d059fdac95ed6303bdff3f59cff5/diff
```

The lowest layer contains a file called `link`, which contains the name of the
shortened identifier, and a directory called `diff` which contains the
layer's contents.

```bash
$ ls /var/lib/docker/overlay2/3a36935c9df35472229c57f4a27105a136f5e4dbef0f87905b2e506e494e348b/

diff  link

$ cat /var/lib/docker/overlay2/3a36935c9df35472229c57f4a27105a136f5e4dbef0f87905b2e506e494e348b/link

6Y5IM2XC7TSNIJZZFLJCS6I4I4

$ ls  /var/lib/docker/overlay2/3a36935c9df35472229c57f4a27105a136f5e4dbef0f87905b2e506e494e348b/diff

bin  boot  dev  etc  home  lib  lib64  media  mnt  opt  proc  root  run  sbin  srv  sys  tmp  usr  var
```

The second-lowest layer, and each higher layer, contain a file called `lower`,
which denotes its parent, and a directory called `diff` which contains its
contents. It also contains a `merged` directory, which contains the unified
contents of its parent layer and itself, and a `work` directory which is used
internally by OverlayFS.

```bash
$ ls /var/lib/docker/overlay2/223c2864175491657d238e2664251df13b63adb8d050924fd1bfcdb278b866f7

diff  link  lower  merged  work

$ cat /var/lib/docker/overlay2/223c2864175491657d238e2664251df13b63adb8d050924fd1bfcdb278b866f7/lower

l/6Y5IM2XC7TSNIJZZFLJCS6I4I4

$ ls /var/lib/docker/overlay2/223c2864175491657d238e2664251df13b63adb8d050924fd1bfcdb278b866f7/diff/

etc  sbin  usr  var
```

To view the mounts which exist when you use the `overlay` storage driver with
Docker, use the `mount` command. The output below is truncated for readability.

```bash
$ mount | grep overlay

overlay on /var/lib/docker/overlay2/9186877cdf386d0a3b016149cf30c208f326dca307529e646afce5b3f83f5304/merged
type overlay (rw,relatime,
lowerdir=l/DJA75GUWHWG7EWICFYX54FIOVT:l/B3WWEFKBG3PLLV737KZFIASSW7:l/JEYMODZYFCZFYSDABYXD5MF6YO:l/UL2MW33MSE3Q5VYIKBRN4ZAGQP:l/NFYKDW6APBCCUCTOUSYDH4DXAT:l/6Y5IM2XC7TSNIJZZFLJCS6I4I4,
upperdir=9186877cdf386d0a3b016149cf30c208f326dca307529e646afce5b3f83f5304/diff,
workdir=9186877cdf386d0a3b016149cf30c208f326dca307529e646afce5b3f83f5304/work)
```

The `rw` on the second line shows that the `overlay` mount is read-write.

## How the `overlay` driver works

This content applies to the `overlay` driver only. Docker recommends using the
`overlay2` driver, which works differently. See
[How the overlay2 driver works](#how-the-overlay2-driver-works)
for `overlay2`.

OverlayFS layers two directories on a single Linux host and presents them as
a single directory. These directories are called _layers_ and the unification
<<<<<<< HEAD
process is referred to a _union mount_. OverlayFS refers to the lower directory
=======
process is referred to as a _union mount_. OverlayFS refers to the lower directory
>>>>>>> 72dd14e4
as `lowerdir` and the upper directory a `upperdir`. The unified view is exposed
through its own directory called `merged`.

The diagram below shows how a Docker image and a Docker container are layered.
The image layer is the `lowerdir` and the container layer is the `upperdir`.
The unified view is exposed through a directory called `merged` which is
effectively the containers mount point. The diagram shows how Docker constructs
map to OverlayFS constructs.

![overlayfs lowerdir, upperdir, merged](images/overlay_constructs.jpg)

Where the image layer and the container layer contain the same files, the
container layer "wins" and obscures the existence of the same files in the image
layer.

The `overlay` driver only works with two layers. This means that multi-layered
images cannot be implemented as multiple OverlayFS layers. Instead, each image
layer is implemented as its own directory under `/var/lib/docker/overlay`.  Hard
links are then used as a space-efficient way to reference data shared with lower
layers. As of Docker 1.10, image layer IDs no longer correspond to directory
names in `/var/lib/docker/`.

To create a container, the `overlay` driver combines the directory representing
the image's top layer plus a new directory for the container. The image's top
layer is the `lowerdir` in the overlay and is read-only. The new directory for
the container is the `upperdir` and is writable.

### Image and container layers on-disk

The following `docker pull` command shows a Docker host downloading a Docker
image comprising five layers.

```bash
$ docker pull ubuntu

Using default tag: latest
latest: Pulling from library/ubuntu

5ba4f30e5bea: Pull complete
9d7d19c9dc56: Pull complete
ac6ad7efd0f9: Pull complete
e7491a747824: Pull complete
a3ed95caeb02: Pull complete
Digest: sha256:46fb5d001b88ad904c5c732b086b596b92cfb4a4840a3abd0e35dbb6870585e4
Status: Downloaded newer image for ubuntu:latest
```

#### The image layers

Each image layer has its own directory within `/var/lib/docker/overlay/`, which
contains its contents, as shown below. The image layer IDs do not correspond to
the directory IDs.

> **Warning**: Do not directly manipulate any files or directories within
> `/var/lib/docker/`. These files and directories are managed by Docker.

```bash
$ ls -l /var/lib/docker/overlay/

total 20
drwx------ 3 root root 4096 Jun 20 16:11 38f3ed2eac129654acef11c32670b534670c3a06e483fce313d72e3e0a15baa8
drwx------ 3 root root 4096 Jun 20 16:11 55f1e14c361b90570df46371b20ce6d480c434981cbda5fd68c6ff61aa0a5358
drwx------ 3 root root 4096 Jun 20 16:11 824c8a961a4f5e8fe4f4243dab57c5be798e7fd195f6d88ab06aea92ba931654
drwx------ 3 root root 4096 Jun 20 16:11 ad0fe55125ebf599da124da175174a4b8c1878afe6907bf7c78570341f308461
drwx------ 3 root root 4096 Jun 20 16:11 edab9b5e5bf73f2997524eebeac1de4cf9c8b904fa8ad3ec43b3504196aa3801
```

The image layer directories contain the files unique to that layer as well as
hard links to the data that is shared with lower layers. This allows for
efficient use of disk space.

```bash
$ ls -i /var/lib/docker/overlay/38f3ed2eac129654acef11c32670b534670c3a06e483fce313d72e3e0a15baa8/root/bin/ls

19793696 /var/lib/docker/overlay/38f3ed2eac129654acef11c32670b534670c3a06e483fce313d72e3e0a15baa8/root/bin/ls

$ ls -i /var/lib/docker/overlay/55f1e14c361b90570df46371b20ce6d480c434981cbda5fd68c6ff61aa0a5358/root/bin/ls

19793696 /var/lib/docker/overlay/55f1e14c361b90570df46371b20ce6d480c434981cbda5fd68c6ff61aa0a5358/root/bin/ls
```

#### The container layer

Containers also exist on-disk in the Docker host's filesystem under
`/var/lib/docker/overlay/`. If you list a running container's subdirectory
using the `ls -l` command, three directories and one file exist:

```bash
$ ls -l /var/lib/docker/overlay/<directory-of-running-container>

total 16
-rw-r--r-- 1 root root   64 Jun 20 16:39 lower-id
drwxr-xr-x 1 root root 4096 Jun 20 16:39 merged
drwxr-xr-x 4 root root 4096 Jun 20 16:39 upper
drwx------ 3 root root 4096 Jun 20 16:39 work
```

The `lower-id` file contains the ID of the top layer of the image the container
is based on, which is the OverlayFS `lowerdir`.

```bash
$ cat /var/lib/docker/overlay/ec444863a55a9f1ca2df72223d459c5d940a721b2288ff86a3f27be28b53be6c/lower-id

55f1e14c361b90570df46371b20ce6d480c434981cbda5fd68c6ff61aa0a5358
```

The `upper` directory contains the contents of the container's read-write layer,
which corresponds to the OverlayFS `upperdir`.

The `merged` directory is the union mount of the `lowerdir` and `upperdir`, which
comprises the view of the filesystem from within the running container.

The `work` directory is internal to OverlayFS.

To view the mounts which exist when you use the `overlay` storage driver with
Docker, use the `mount` command. The output below is truncated for readability.

```bash
$ mount | grep overlay

overlay on /var/lib/docker/overlay/ec444863a55a.../merged
type overlay (rw,relatime,lowerdir=/var/lib/docker/overlay/55f1e14c361b.../root,
upperdir=/var/lib/docker/overlay/ec444863a55a.../upper,
workdir=/var/lib/docker/overlay/ec444863a55a.../work)
```

The `rw` on the second line shows that the `overlay` mount is read-write.


## How container reads and writes work with `overlay` or `overlay2`

### Reading files

Consider three scenarios where a container opens a file for read access with
overlay.

- **The file does not exist in the container layer**: If a container opens a
  file for read access and the file does not already exist in the container
  (`upperdir`) it is read from the image (`lowerdir)`. This incurs very little
  performance overhead.

- **The file only exists in the container layer**: If a container opens a file
  for read access and the file exists in the container (`upperdir`) and not in
  the image (`lowerdir`), it is read directly from the container.

- **The file exists in both the container layer and the image layer**: If a
  container opens a file for read access and the file exists in the image layer
  and the container layer, the file's version in the container layer is read.
  Files in the container layer (`upperdir`) obscure files with the same name in
  the image layer (`lowerdir`).

### Modifying files or directories

Consider some scenarios where files in a container are modified.

- **Writing to a file for the first time**: The first time a container writes
  to an existing file, that file does not exist in the container (`upperdir`).
  The `overlay`/`overlay2` driver performs a *copy_up* operation to copy the file
  from the image (`lowerdir`) to the container (`upperdir`). The container then
  writes the changes to the new copy of the file in the container layer.

  However, OverlayFS works at the file level rather than the block level. This
  means that all OverlayFS copy_up operations copy the entire file, even if the
  file is very large and only a small part of it is being modified. This can
  have a noticeable impact on container write performance. However, two things
  are worth noting:

  - The copy_up operation only occurs the first time a given file is written
    to. Subsequent writes to the same file operate against the copy of the file
    already copied up to the container.

  - OverlayFS only works with two layers. This means that performance should
    be better than AUFS, which can suffer noticeable latencies when searching
    for files in images with many layers. This advantage applies to both
    `overlay` and `overlay2` drivers. `overlayfs2` is slightly
    less performant than `overlayfs` on initial read, because it must look
    through more layers, but it caches the results so this is only a small
    penalty.

- **Deleting files and directories**:

  - When a _file_ is deleted within a container, a *whiteout* file is created in
    the container (`upperdir`). The version of the file in the image layer
    (`lowerdir`) is not deleted (because the `lowerdir` is read-only). However,
    the whiteout file prevents it from being available to the container.

  - When a _directory_ is deleted within a container, an _opaque directory_ is
    created within the container (`upperdir`). This works in the same way as a
    whiteout file and effectively prevents the directory from being accessed,
    even though it still exists in the image (`lowerdir`).

- **Renaming directories**: Calling `rename(2)` for a directory is allowed only
  when both the source and the destination path are on the top layer.
  Otherwise, it returns `EXDEV` error ("cross-device link not permitted").
  Your application needs to be designed to handle `EXDEV` and fall back to a
  "copy and unlink" strategy.


## OverlayFS and Docker Performance

Both `overlay2` and `overlay` drivers are more performant than `aufs` and
`devicemapper`. In certain circumstances, `overlay2` may perform better than
`btrfs` as well. However, be aware of the following details.

- **Page Caching**. OverlayFS supports page cache sharing. Multiple containers
  accessing the same file share a single page cache entry for that file. This
  makes the `overlay` and `overlay2` drivers efficient with memory and a good
  option for high-density use cases such as PaaS.

- **copy_up**. As with AUFS, OverlayFS performs copy-up operations
  whenever a container writes to a file for the first time. This can add latency
  into the write operation, especially for large files. However, once the file
  has been copied up, all subsequent writes to that file occur in the upper
  layer, without the need for further copy-up operations.

  The OverlayFS `copy_up` operation is faster than the same operation with AUFS,
  because AUFS supports more layers than OverlayFS and it is possible to incur
  far larger latencies if searching through many AUFS layers. `overlay2` supports
  multiple layers as well, but mitigates any performance hit with caching.

- **Inode limits**. Use of the `overlay` storage driver can cause excessive
  inode consumption. This is especially true in the presence of a large number
  of images and containers on the Docker host. The only way to increase the
  number of inodes available to a filesystem is to reformat it. To avoid running
  into this issue, it is highly recommended that you use `overlay2` if at all
  possible.


### Performance best practices

The following generic performance best practices also apply to OverlayFS.

- **Use fast storage**: Solid-state drives (SSDs) provide faster reads and
  writes than spinning disks.

- **Use volumes for write-heavy workloads**: Volumes provide the best and most
  predictable performance for write-heavy workloads. This is because they bypass
  the storage driver and do not incur any of the potential overheads introduced
  by thin provisioning and copy-on-write. Volumes have other benefits, such as
  allowing you to share data among containers and persisting even when no
  running container is using them.

## Limitations on OverlayFS compatibility
To summarize the OverlayFS's aspect which is incompatible with other
filesystems:

- **open(2)**: OverlayFS only implements a subset of the POSIX standards.
  This can result in certain OverlayFS operations breaking POSIX standards. One
  such operation is the *copy-up* operation. Suppose that  your application calls
  `fd1=open("foo", O_RDONLY)` and then `fd2=open("foo", O_RDWR)`. In this case,
  your application expects `fd1` and `fd2` to refer to the same file. However, due
  to a copy-up operation that occurs after the second calling to `open(2)`, the
  descriptors refer to different files. The `fd1` continues to reference the file
  in the image (`lowerdir`) and the `fd2` references the file in the container
  (`upperdir`). A workaround for this is to `touch` the files which causes the
  copy-up operation to happen. All subsequent `open(2)` operations regardless of
  read-only or read-write access mode reference the file in the
  container (`upperdir`).

  `yum` is known to be affected unless the `yum-plugin-ovl` package is installed.
  If the `yum-plugin-ovl` package is not available in your distribution such as
  RHEL/CentOS prior to 6.8 or 7.2, you may need to run `touch /var/lib/rpm/*`
  before running `yum install`. This package implements the `touch` workaround
  referenced above for `yum`.

- **rename(2)**: OverlayFS does not fully support the `rename(2)` system call.
  Your application needs to detect its failure and fall back to a "copy and
  unlink" strategy.<|MERGE_RESOLUTION|>--- conflicted
+++ resolved
@@ -269,11 +269,7 @@
 
 OverlayFS layers two directories on a single Linux host and presents them as
 a single directory. These directories are called _layers_ and the unification
-<<<<<<< HEAD
-process is referred to a _union mount_. OverlayFS refers to the lower directory
-=======
 process is referred to as a _union mount_. OverlayFS refers to the lower directory
->>>>>>> 72dd14e4
 as `lowerdir` and the upper directory a `upperdir`. The unified view is exposed
 through its own directory called `merged`.
 
