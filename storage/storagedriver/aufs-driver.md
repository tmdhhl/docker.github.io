--- conflicted
+++ resolved
@@ -70,11 +70,8 @@
 AUFS is a *union filesystem*, which means that it layers multiple directories on
 a single Linux host and presents them as a single directory. These directories
 are called _branches_ in AUFS terminology, and _layers_ in Docker terminology.
-<<<<<<< HEAD
-The unification process is referred to a _union mount_.
-=======
+
 The unification process is referred to as a _union mount_.
->>>>>>> 72dd14e4
 
 The diagram below shows a Docker container based on the `ubuntu:latest` image.
 
