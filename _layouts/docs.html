<!-- relative link basehrefs -->
{% if page.path contains "index.md" %}
{% capture basehref %}{{ page.url }}{% endcapture %}
{% else %}
{% assign crumbs = page.url | split: '/' %}
{% assign stoppingpoint = crumbs | size | minus: 1 %}
{% for crumb in crumbs %}
{% if forloop.index == stoppingpoint %}
{% capture basehref %}{{basehref}}{{ crumb }}/{% endcapture %}
{% break %}
{% else %}
{% capture basehref %}{{basehref}}{{ crumb }}/{% endcapture %}
{% endif %}
{% endfor %}
{% endif %}
<!-- edit overrides -->
{% for override in site.data.not_edited_here.overrides %}
{% if page.url contains override.path %}
{% assign overridden="true" %}
{% assign editsource=override.source %}
{% break %}
{% endif %}
{% endfor %}
{% if overridden != "true" %}{% capture editsource %}https://github.com/docker/docker.github.io/edit/master/{{ page.path }}{% endcapture %}{% endif %}
<!-- Start of {{ page.path }} -->
<!DOCTYPE html>
<html class="js flexbox flexboxlegacy canvas canvastext webgl no-touch geolocation postmessage websqldatabase indexeddb hashchange history draganddrop websockets rgba hsla multiplebgs backgroundsize borderimage borderradius boxshadow textshadow opacity cssanimations csscolumns cssgradients cssreflections csstransforms no-csstransforms3d csstransitions fontface no-generatedcontent video audio localstorage sessionstorage webworkers applicationcache svg inlinesvg smil svgclippaths retina-display is_not_retina chrome version webkit" lang="en">
<head>
<base href="{{ basehref }}"/>
<meta http-equiv="Content-Type" content="text/html; charset=UTF-8">
<style type="text/css">
@charset "UTF-8";
[ng\:cloak], [ng-cloak], [data-ng-cloak], [x-ng-cloak], .ng-cloak, .x-ng-cloak, .ng-hide:not(.ng-hide-animate) {
	display: none !important;
}
ng\:form {
	display: block;
}
</style>
<script type="text/javascript" async="" src="/js/analytics.js"></script><script async="" src="/js/gtm.js"></script>
<script type="text/javascript">window.NREUM||(NREUM={}),__nr_require=function(e,t,n){function r(n){if(!t[n]){var o=t[n]={exports:{}};e[n][0].call(o.exports,function(t){var o=e[n][1][t];return r(o||t)},o,o.exports)}return t[n].exports}if("function"==typeof __nr_require)return __nr_require;for(var o=0;o<n.length;o++)r(n[o]);return r}({1:[function(e,t,n){function r(e,t){return function(){o(e,[(new Date).getTime()].concat(a(arguments)),null,t)}}var o=e("handle"),i=e(2),a=e(3);"undefined"==typeof window.newrelic&&(newrelic=NREUM);var u=["setPageViewName","setCustomAttribute","finished","addToTrace","inlineHit"],c=["addPageAction"],f="api-";i(u,function(e,t){newrelic[t]=r(f+t,"api")}),i(c,function(e,t){newrelic[t]=r(f+t)}),t.exports=newrelic,newrelic.noticeError=function(e){"string"==typeof e&&(e=new Error(e)),o("err",[e,(new Date).getTime()])}},{}],2:[function(e,t,n){function r(e,t){var n=[],r="",i=0;for(r in e)o.call(e,r)&&(n[i]=t(r,e[r]),i+=1);return n}var o=Object.prototype.hasOwnProperty;t.exports=r},{}],3:[function(e,t,n){function r(e,t,n){t||(t=0),"undefined"==typeof n&&(n=e?e.length:0);for(var r=-1,o=n-t||0,i=Array(0>o?0:o);++r<o;)i[r]=e[t+r];return i}t.exports=r},{}],ee:[function(e,t,n){function r(){}function o(e){function t(e){return e&&e instanceof r?e:e?u(e,a,i):i()}function n(n,r,o){e&&e(n,r,o);for(var i=t(o),a=l(n),u=a.length,c=0;u>c;c++)a[c].apply(i,r);var s=f[g[n]];return s&&s.push([m,n,r,i]),i}function p(e,t){w[e]=l(e).concat(t)}function l(e){return w[e]||[]}function d(e){return s[e]=s[e]||o(n)}function v(e,t){c(e,function(e,n){t=t||"feature",g[n]=t,t in f||(f[t]=[])})}var w={},g={},m={on:p,emit:n,get:d,listeners:l,context:t,buffer:v};return m}function i(){return new r}var a="nr@context",u=e("gos"),c=e(2),f={},s={},p=t.exports=o();p.backlog=f},{}],gos:[function(e,t,n){function r(e,t,n){if(o.call(e,t))return e[t];var r=n();if(Object.defineProperty&&Object.keys)try{return Object.defineProperty(e,t,{value:r,writable:!0,enumerable:!1}),r}catch(i){}return e[t]=r,r}var o=Object.prototype.hasOwnProperty;t.exports=r},{}],handle:[function(e,t,n){function r(e,t,n,r){o.buffer([e],r),o.emit(e,t,n)}var o=e("ee").get("handle");t.exports=r,r.ee=o},{}],id:[function(e,t,n){function r(e){var t=typeof e;return!e||"object"!==t&&"function"!==t?-1:e===window?0:a(e,i,function(){return o++})}var o=1,i="nr@id",a=e("gos");t.exports=r},{}],loader:[function(e,t,n){function r(){if(!w++){var e=v.info=NREUM.info,t=s.getElementsByTagName("script")[0];if(e&&e.licenseKey&&e.applicationID&&t){c(l,function(t,n){e[t]||(e[t]=n)});var n="https"===p.split(":")[0]||e.sslForHttp;v.proto=n?"https://":"http://",u("mark",["onload",a()],null,"api");var r=s.createElement("script");r.src=v.proto+e.agent,t.parentNode.insertBefore(r,t)}}}function o(){"complete"===s.readyState&&i()}function i(){u("mark",["domContent",a()],null,"api")}function a(){return(new Date).getTime()}var u=e("handle"),c=e(2),f=window,s=f.document;NREUM.o={ST:setTimeout,CT:clearTimeout,XHR:f.XMLHttpRequest,REQ:f.Request,EV:f.Event,PR:f.Promise,MO:f.MutationObserver},e(1);var p=""+location,l={beacon:"bam.nr-data.net",errorBeacon:"bam.nr-data.net",agent:"js-agent.newrelic.com/nr-943.min.js"},d=window.XMLHttpRequest&&XMLHttpRequest.prototype&&XMLHttpRequest.prototype.addEventListener&&!/CriOS/.test(navigator.userAgent),v=t.exports={offset:a(),origin:p,features:{},xhrWrappable:d};s.addEventListener?(s.addEventListener("DOMContentLoaded",i,!1),f.addEventListener("load",r,!1)):(s.attachEvent("onreadystatechange",o),f.attachEvent("onload",r)),u("mark",["firstbyte",a()],null,"api");var w=0},{}]},{},["loader"]);</script>
<meta property="og:type" content="website">
<meta property="og:updated_time" content="{% if page.date %}{{ page.date | date_to_xmlschema }}{% else %}{{ site.time | date_to_xmlschema }}{% endif %}">
<meta property="og:image" content="https://www.docker.com/sites/default/files/social/docker-facebook-share.png">
<meta name="twitter:card" content="summary_large_image">
<meta name="twitter:site" content="@docker_docs">
<meta name="twitter:url" content="https://twitter.com/docker_docs">
<meta name="twitter:title" content="{{ page.title }}">
<meta name="twitter:image:src" content="https://www.docker.com/sites/default/files/social/docker-twitter-share.png">
<meta property="article:published_time" content="{% if page.date %}{{ page.date | date_to_xmlschema }}{% else %}{{ site.time | date_to_xmlschema }}{% endif %}">
<meta name="viewport" content="width=device-width, initial-scale=1.0">
<meta name="keywords" content="{% if page.keywords %}{{ page.keywords }}{% else %}docker, docker open source, docker platform, distributed applications, microservices, containers, docker containers, docker software, docker virtualization{% endif %}">
<link rel="apple-touch-icon" sizes="57x57" href="/favicons/apple-touch-icon-57x57.png">
<link rel="apple-touch-icon" sizes="60x60" href="/favicons/apple-touch-icon-60x60.png">
<link rel="apple-touch-icon" sizes="72x72" href="/favicons/apple-touch-icon-72x72.png">
<link rel="apple-touch-icon" sizes="76x76" href="/favicons/apple-touch-icon-76x76.png">
<link rel="apple-touch-icon" sizes="114x114" href="/favicons/apple-touch-icon-114x114.png">
<link rel="apple-touch-icon" sizes="120x120" href="/favicons/apple-touch-icon-120x120.png">
<link rel="icon" type="image/png" href="/favicons/favicon-32x32.png" sizes="32x32">
<link rel="icon" type="image/png" href="/favicons/favicon-96x96.png" sizes="96x96">
<link rel="icon" type="image/png" href="/favicons/favicon-16x16.png" sizes="16x16">
<link rel="manifest" href="/favicons/manifest.json">
<meta name="msapplication-TileColor" content="#da532c">
<meta name="theme-color" content="#ffffff">
<link rel="stylesheet" href="/css/allcss.css">
<link rel="stylesheet" href="/css/app2.css">
<link rel="stylesheet" href="/css/responsive.css">
<link rel="stylesheet" href="/css/p2p.css">
<link rel="stylesheet" href="/css/mobile_responsive.css">
<link rel="stylesheet" href="/css/temporary.css">
<link rel="stylesheet" href="/css/documentation.css">
<script async="" src="/js/modernizr.min.js"></script>
<meta class="foundation-data-attribute-namespace">
<meta class="foundation-mq-xxlarge">
<meta class="foundation-mq-xlarge-only">
<meta class="foundation-mq-xlarge">
<meta class="foundation-mq-large-only">
<meta class="foundation-mq-large">
<meta class="foundation-mq-medium-only">
<meta class="foundation-mq-medium">
<meta class="foundation-mq-small-only">
<meta class="foundation-mq-small">
<style></style>
<meta class="foundation-mq-topbar">
<link id="mktoForms2BaseStyle" rel="stylesheet" type="text/css" href="/css/forms2.css">
<link id="mktoForms2ThemeStyle" rel="stylesheet" type="text/css" href="/css/forms2-theme-simple.css">
{% seo %}
</head>
<body class="html front not-logged-in no-sidebars page-node page-node- page-node-1 node-type-front-page path-docker ng-scope short retina-display all_loaded" ng-app="Docker" ng-controller="DockerController" style="">
<div class="off-canvas-wrap" data-offcanvas="" style="min-height: 548px;">
  <div class="inner-wrap"> <a class="left-off-canvas-toggle" href="/#">
    <svg version="1.1" id="Layer_1" xmlns="http://www.w3.org/2000/svg" xmlns:xlink="http://www.w3.org/1999/xlink" x="0px" y="0px" width="35px" height="35px" viewBox="0 0 35 35" enable-background="new 0 0 35 35" xml:space="preserve">
      <path fill="#fff" d="M30.583,9.328c0,0.752-0.539,1.362-1.203,1.362H5.113c-0.664,0-1.203-0.61-1.203-1.362l0,0
		c0-0.752,0.539-1.362,1.203-1.362H29.38C30.045,7.966,30.583,8.576,30.583,9.328L30.583,9.328z"></path>
      <path fill="#fff" d="M30.583,17.09c0,0.752-0.539,1.362-1.203,1.362H5.113c-0.664,0-1.203-0.61-1.203-1.362l0,0
		c0-0.752,0.539-1.362,1.203-1.362H29.38C30.045,15.728,30.583,16.338,30.583,17.09L30.583,17.09z"></path>
      <path fill="#fff" d="M30.583,24.387c0,0.752-0.539,1.362-1.203,1.362H5.113c-0.664,0-1.203-0.61-1.203-1.362l0,0
		c0-0.752,0.539-1.362,1.203-1.362H29.38C30.045,23.025,30.583,23.635,30.583,24.387L30.583,24.387z"></path>
    </svg>
    </a>
    <header class="main-header">
      <div class="top-right-bg"></div>
      <div class="container">
        <div class="row">
          <div class="col-xs-2"> <a href="/"><img class="logo" src="/images/logo-docker-main.png"></a> </div>
          <div class="col-xs-10">
            <ul class="nav-global">
              <li class="first leaf menu-mlid-603"><a href="/" target="_blank">Docs</a></li>
              <li class="leaf menu-mlid-1997"><a href="https://www.docker.com/community/events">Events</a></li>
              <li class="leaf menu-mlid-1998"><a href="https://www.docker.com/docker-community">Community</a></li>
              <li class="leaf menu-mlid-1999"><a href="https://www.docker.com/docker-support-services">Support</a></li>
              <li class="leaf menu-mlid-402"><a href="https://training.docker.com/" target="_blank">Training</a></li>
              <li class="leaf menu-mlid-2000"><a href="https://www.docker.com/partners/partner-program">Partners</a></li>
              <li class="leaf menu-mlid-602"><a href="https://blog.docker.com/" target="_blank">Blog</a></li>
              <li class="leaf menu-mlid-2001"><a href="https://cloud.docker.com/login/" target="_blank">Log-In</a></li>
              <li class="last leaf menu-mlid-2002"><a href="https://cloud.docker.com/" target="_blank">Sign-up</a></li>
            </ul>
            <ul class="nav-main">
              <li class="first leaf menu-mlid-398"><a href="https://www.docker.com/what-docker">What is Docker?</a></li>
              <li class="expanded menu-mlid-1059 has-submenu"><a href="https://www.docker.com/enterprise">Solutions</a>
                <ul class="nav-main">
                  <li class="first leaf menu-mlid-1064"><a href="https://www.docker.com/enterprise">Solutions</a></li>
                  <li class="leaf menu-mlid-2365"><a href="https://www.docker.com/enterprise">Overview</a></li>
                  <li class="collapsed menu-mlid-993"><a href="https://www.docker.com/use-cases">Use Cases</a></li>
                  <li class="leaf menu-mlid-1034"><a href="https://www.docker.com/customers">Customers</a></li>
                  <li class="leaf menu-mlid-1587"><a href="https://www.docker.com/industry-government">For Government</a></li>
                  <li class="last collapsed menu-mlid-985"><a href="https://www.docker.com/products/resources">Resources</a></li>
                </ul>
              </li>
              <li class="leaf menu-mlid-954"><a href="https://www.docker.com/products/overview">Get Docker</a></li>
              <li class="leaf menu-mlid-1055"><a href="https://www.docker.com/pricing">Pricing</a></li>
              <li class="leaf menu-mlid-2005 double-navstyle secondlast"><a href="https://www.docker.com/technologies/overview">Open Source</a></li>
              <li class="last expanded menu-mlid-397 has-submenu"><a href="https://www.docker.com/company">Company</a>
                <ul class="nav-main">
                  <li class="first leaf menu-mlid-698"><a href="https://www.docker.com/company">Company</a></li>
                  <li class="leaf menu-mlid-2366"><a href="https://www.docker.com/company">Overview</a></li>
                  <li class="leaf menu-mlid-622"><a href="https://www.docker.com/careers">Careers</a></li>
                  <li class="last leaf menu-mlid-1086"><a href="https://www.docker.com/company/news-and-press">News &amp; Press</a></li>
                </ul>
              </li>
            </ul>
          </div>
        </div>
      </div>
    </header>
    <aside class="left-off-canvas-menu">
      <ul class="off-canvas-list">
        <li class="first leaf menu-mlid-398"><a href="https://www.docker.com/what-docker">What is Docker?</a></li>
        <li class="expanded menu-mlid-1059 has-submenu"><a href="https://www.docker.com/enterprise">Solutions</a>
          <ul class="left-submenu">
            <li class="back"><a href="/#">Back</a></li>
            <li class="first leaf menu-mlid-1064"><a href="https://www.docker.com/enterprise">Solutions</a></li>
            <li class="leaf menu-mlid-2365"><a href="https://www.docker.com/enterprise">Overview</a></li>
            <li class="collapsed menu-mlid-993"><a href="https://www.docker.com/use-cases">Use Cases</a></li>
            <li class="leaf menu-mlid-1034"><a href="https://www.docker.com/customers">Customers</a></li>
            <li class="leaf menu-mlid-1587"><a href="https://www.docker.com/industry-government">For Government</a></li>
            <li class="last collapsed menu-mlid-985"><a href="https://www.docker.com/products/resources">Resources</a></li>
          </ul>
        </li>
        <li class="leaf menu-mlid-954"><a href="https://www.docker.com/products/overview">Get Docker</a></li>
        <li class="leaf menu-mlid-1055"><a href="https://www.docker.com/pricing">Pricing</a></li>
        <li class="leaf menu-mlid-2005 double-navstyle secondlast"><a href="https://www.docker.com/technologies/overview">Open Source</a></li>
        <li class="last expanded menu-mlid-397 has-submenu"><a href="https://www.docker.com/company">Company</a>
          <ul class="left-submenu">
            <li class="back"><a href="/#">Back</a></li>
            <li class="first leaf menu-mlid-698"><a href="https://www.docker.com/company">Company</a></li>
            <li class="leaf menu-mlid-2366"><a href="https://www.docker.com/company">Overview</a></li>
            <li class="leaf menu-mlid-622"><a href="https://www.docker.com/careers">Careers</a></li>
            <li class="last leaf menu-mlid-1086"><a href="https://www.docker.com/company/news-and-press">News &amp; Press</a></li>
          </ul>
        </li>
      </ul>
      <ul class="nav-global-off-canvas">
        <li class="first leaf menu-mlid-603"><a href="/" target="_blank">Docs</a></li>
        <li class="leaf menu-mlid-1997"><a href="https://www.docker.com/community/events">Events</a></li>
        <li class="leaf menu-mlid-1998"><a href="https://www.docker.com/docker-community">Community</a></li>
        <li class="leaf menu-mlid-1999"><a href="https://www.docker.com/docker-support-services">Support</a></li>
        <li class="leaf menu-mlid-402"><a href="https://training.docker.com/" target="_blank">Training</a></li>
        <li class="leaf menu-mlid-2000"><a href="https://www.docker.com/partners/partner-program">Partners</a></li>
        <li class="leaf menu-mlid-602"><a href="https://blog.docker.com/" target="_blank">Blog</a></li>
        <li class="leaf menu-mlid-2001"><a href="https://cloud.docker.com/login/" target="_blank">Log-In</a></li>
        <li class="last leaf menu-mlid-2002"><a href="https://cloud.docker.com/" target="_blank">Sign-up</a></li>
      </ul>
    </aside>
    <div class="dockercon16">
      <section class="title_section darkblue"> </section>
      <div class="">
        <div class="container-fluid">
          <div class="row">
            <div class="col-xs-12 col-sm-3 col-md-2 col-xl-2 docsidebarnav_section">
              <div class="region region-hero-sub"><ul class="nav-sub">

							</ul>
              </div>
            </div>
            <div {% if page.notoc %} class="col-xs-12 col-sm-9 col-md-10" {% else %} class="col-xs-12 col-sm-9 col-md-8 col-xl-9" {% endif %} >
              <section class="section" id="DocumentationText">
								{% if page.title %}<h1>{{ page.title }}</h1>{% endif %}
								{% if page.advisory %}<blockquote><p><strong style="color:black">{{ site.data.advisories.texts[page.advisory] }}</strong></p></blockquote>{% endif %}
              {{ content }}
							{% if page.noratings != true %}
							<div style="text-align: center; margin-top: 50px">
								<img src="/images/chat.png" alt="chat icon" style="margin-right: 10px">
								<b>Feedback?</b> Questions? Suggestions?<br/>
<<<<<<< HEAD
							  <a href="{{ editsource }}" class="nomunge">Edit this page</a>,
								<a href="https://github.com/docker/docker.github.io/issues/new?title=Feedback for: {{ page.path }}&assignee={% if page.assignee %}{{ page.assignee }}{% else %}{{ page.defaultassignee }}{% endif %}&body=URL: [https://docs.docker.com/{{ page.path }}](https://docs.docker.com{{ page.url }})" class="nomunge">file a ticket</a>, or rate this page:
=======
							  <a href="https://github.com/docker/docker.github.io/edit/master/{{ page.path }}" class="nomunge">Edit this page</a>,
								<a href="https://github.com/docker/docker.github.io/issues/new?title=Feedback for: {{ page.path }}&assignee={% if page.assignee %}{{ page.assignee }}{% else %}{{ page.defaultassignee }}{% endif %}&body=File: [{{ page.path }}](https://docs.docker.com{{ page.url }})" class="nomunge">file a ticket</a>, or rate this page:
>>>>>>> 80b3c2c4
								<div id="pd_rating_holder_8453675"></div>
								<script type="text/javascript">
								PDRTJS_settings_8453675 = {
								"id" : "8453675",
								"unique_id" : "{{ page.path }}",
								"title" : "{{ page.title }}",
								"permalink" : "https://github.com/docker/docker.github.io/blob/master/{{ page.path }}"
								};
								(function(d,c,j){if(!document.getElementById(j)){var pd=d.createElement(c),s;pd.id=j;pd.src=('https:'==document.location.protocol)?'https://polldaddy.com/js/rating/rating.js':'http://i0.poll.fm/js/rating/rating.js';s=document.getElementsByTagName(c)[0];s.parentNode.insertBefore(pd,s);}}(document,'script','pd-rating-js'));
								</script>
							</div>
							{% endif %}
			       </section>

						 <script language="javascript">
						 var x = document.links.length;
						 var baseHref = document.getElementsByTagName('base')[0].href
						 for (i = 0; i < x; i++) {
							 var munged = false;
						   var thisHREF = document.links[i].href;
							 var originalURL = "{{ page.url }}";
							 if (thisHREF.indexOf(baseHref + "#") > -1)
							 {
								 // hash fix
								 //console.log('BEFORE: base:',baseHref,'thisHREF:',thisHREF,'originalURL:',originalURL);
								 thisHREF = originalURL + thisHREF.replace(baseHref,"");
								 //console.log('AFTER: base:',baseHref,'thisHREF:',thisHREF,'originalURL:',originalURL);
							 }
						   if ((thisHREF.indexOf(window.location.hostname) > -1 || thisHREF.indexOf('http') == -1) && document.links[i].className.indexOf("nomunge")<0)
							 {
								munged = true;
								thisHREF = thisHREF.replace(".md","/").replace("/index/","/");
								document.links[i].setAttribute('href', thisHREF);
							 }
						 }
						 </script>
            </div>
						{% if page.notoc != true %}
						<div class="hidden-xs hidden-sm col-md-2 col-xl-1 tableofcontents_section">
                <section class="section" id="TableOfContentsSection">
						    <span class="title_section">
								  <form class="search-form form-inline ng-pristine ng-valid" action="/search/">
								    <span class="algolia-autocomplete" style="position: relative; display: inline-block; direction: ltr;"><input class="search-field form-control ds-input" id="st-search-input" value="" name="q" placeholder="Search the docs" type="search" autocomplete="off" spellcheck="false" dir="auto" style="position: relative; vertical-align: top;"><pre aria-hidden="true" style="position: absolute; visibility: hidden; white-space: pre; font-family: Geomanist, sans-serif; font-size: 14px; font-style: normal; font-variant-ligatures: normal; font-variant-caps: normal; font-weight: normal; word-spacing: 0px; letter-spacing: normal; text-indent: 0px; text-rendering: auto; text-transform: none;"></pre><span class="ds-dropdown-menu" style="position: absolute; top: 100%; z-index: 100; left: 0px; right: auto; display: none;"><div class="ds-dataset-0"></div></span></span>
								    <button type="submit" class="search-submit btn btn-default">Search</button>
								  </form>
						    </span>
                <span><a href="{{ editsource }}" class="button darkblue-btn nomunge" style="color:#FFFFFF; width:100%; margin: 0px;">Edit This Page</a></span>
                <nav id="TableOfContents">
								</nav>
                </section>
            </div>
						{% endif %}<!-- end check for notoc != true -->
          </div>
        </div>
      </div>
      <a class="exit-off-canvas"><i class="footer_mobypadding"> </i></a> </div>
  </div>
  <div class="moby_footer"> <i class="bar"></i> <i class="moby"></i> </div>
  <footer class="main_footer">
    <div class="container">
      <div class="top_footer">
        <div class="row">
          <div class="col-xs-12 col-sm-5 col-md-5 col-sm-push-3 col-md-push-3">
            <h6>Connect</h6>
            <p>Subscribe to our newsletter</p>
            <div class=" newsletter">
              <script src="/js/forms2.min.js"></script>
              <form id="mktoForm_1038" class="ng-pristine ng-valid mktoForm mktoHasWidth mktoLayoutLeft" novalidate style="font-family: Helvetica, Arial, sans-serif; font-size: 13px; color: rgb(51, 51, 51); width: 271px;">
                <style type="text/css">
.mktoForm .mktoButtonWrap.mktoSimple .mktoButton {
color:#fff;
border:1px solid #75ae4c;
padding:0.4em 1em;
font-size:1em;
background-color:#99c47c;
background-image: -webkit-gradient(linear, left top, left bottom, from(#99c47c), to(#75ae4c));
background-image: -webkit-linear-gradient(top, #99c47c, #75ae4c);
background-image: -moz-linear-gradient(top, #99c47c, #75ae4c);
background-image: linear-gradient(to bottom, #99c47c, #75ae4c);
}
.mktoForm .mktoButtonWrap.mktoSimple .mktoButton:hover {
border:1px solid #447f19;
}
.mktoForm .mktoButtonWrap.mktoSimple .mktoButton:focus {
outline:none;
border:1px solid #447f19;
}
.mktoForm .mktoButtonWrap.mktoSimple .mktoButton:active{
background-color:#75ae4c;
background-image: -webkit-gradient(linear, left top, left bottom, from(#75ae4c), to(#99c47c));
background-image: -webkit-linear-gradient(top, #75ae4c, #99c47c);
background-image: -moz-linear-gradient(top, #75ae4c, #99c47c);
background-image: linear-gradient(to bottom, #75ae4c, #99c47c);
}
</style>
  </form>
              <script>
							MktoForms2.loadForm("//app-sj05.marketo.com", "929-FJL-178", 1038, function(form) {
								form.onSuccess(function(values, followUpUrl) {
									location.href = "https://www.docker.com/thank-you-subscribing-docker-weekly";
									return false;
								});
							});
							MktoForms2.whenReady(function(form){

							});
						</script>
            </div>
            <ul class="social-icons">
              <li class="facebook"><a target="_blank" href="https://www.facebook.com/docker.run">facebook</a></li>
              <li class="google"><a target="_blank" href="https://plus.google.com/u/0/communities/108146856671494713993">google-plus</a></li>
              <li class="github"><a target="_blank" href="https://github.com/docker/docker">github</a></li>
              <li class="linkedin"><a target="_blank" href="https://www.linkedin.com/company/docker">linkedin</a></li>
              <li class="youtube"><a target="_blank" href="https://www.youtube.com/user/dockerrun">youtube</a></li>
              <li class="reddit"><a target="_blank" href="https://www.reddit.com/r/docker">reddit</a></li>
              <li class="twitter"><a target="_blank" href="https://twitter.com/docker">twitter</a></li>
              <li class="slideshare"><a target="_blank" href="http://www.slideshare.net/docker">slideshare</a></li>
            </ul>
          </div>
          <div class="col-xs-6 col-sm-3 col-md-3 col-sm-pull-5 col-md-pull-5 sm-margin-top-40">
            <h6>Docker</h6>
            <ul class="menu">
              <li class="first leaf menu-mlid-1487"><a href="/engine/getstarted/" target="_blank">Get Started</a></li>
              <li class="leaf menu-mlid-1488"><a href="/" target="_blank">Docs</a></li>
              <li class="leaf menu-mlid-1490"><a href="https://blog.docker.com/" target="_blank">Blog</a></li>
              <li class="leaf menu-mlid-1491"><a href="https://training.docker.com/" target="_blank">Training</a></li>
              <li class="last leaf menu-mlid-1492"><a href="https://www.docker.com/open-source">Open Source</a></li>
            </ul>
          </div>
          <div class="col-xs-6 col-sm-4 col-md-4 sm-margin-top-40">
            <h6>Related Links</h6>
            <ul id="cp_links">
              <li><a href="https://www.docker.com/cp/container-management-deployment">Container Management Deployment</a></li>
              <li><a href="https://www.docker.com/cp/docker-and-aws">Docker And Aws</a></li>
              <li><a href="https://www.docker.com/cp/container-management-orchestration">Container Management Orchestration</a></li>
              <li><a href="https://www.docker.com/cp/docker-and-kubernetes">Docker And Kubernetes</a></li>
              <li><a href="https://www.docker.com/cp/container-orchestration-engines">Container Orchestration Engines</a></li>
            </ul>
            <div id="block-block-5" class="block block-block"> </div>
          </div>
        </div>
      </div>
      <div class="bottom_footer">
        <div class="footer-nav">
          <div class="row">
            <div class="col-xs-12 col-sm-12 col-md-5 col-md-push-7">
              <nav class="primary-footer-sub-nav">
                <ul>
                  <li><a href="https://www.docker.com/products/docker-hub">Hub</a></li>
                  <li><a href="https://status.docker.com/">Status</a></li>
                  <li><a href="https://www.docker.com/docker-security">Security</a></li>
                  <li><a href="https://www.docker.com/legal">Legal</a></li>
                  <li><a href="https://goto.docker.com/sales-inquiry.html">Contact</a></li>
                </ul>
              </nav>
            </div>
            <div class="col-xs-12 col-sm-12 col-md-7 col-md-pull-5">
              <p>Build, Ship, Run. An open platform for distributed applications for developers and sysadmins</p>
            </div>
          </div>
        </div>
        <div class="footer-copyright">
          <p class="copyright">Copyright &copy; {{ 'now' | date: "%Y" }} Docker Inc. All rights reserved.</p>
        </div>
      </div>
    </div>
  </footer>
  <link rel="stylesheet" href="/css/github.css">
  <script src="/js/highlight.pack.js"></script>
  <script>hljs.initHighlightingOnLoad();</script>
  <script src="/js/alljs.js"></script>
  <script async="" src="/js/menu.js"></script>
  <script async="" src="/js/app.js"></script>
  <script async="" src="/js/anchorlinks.js"></script>
  <noscript>
  &lt;iframe src="//www.googletagmanager.com/ns.html?id=GTM-WLGFZV" height="0" width="0" style="display:none;visibility:hidden"&gt;&lt;/iframe&gt;
  </noscript>
  <script>(function(w,d,s,l,i){w[l]=w[l]||[];w[l].push({'gtm.start':
	new Date().getTime(),event:'gtm.js'});var f=d.getElementsByTagName(s)[0],
	j=d.createElement(s),dl=l!='dataLayer'?'&l='+l:'';j.async=true;j.src=
	'//www.googletagmanager.com/gtm.js?id='+i+dl;f.parentNode.insertBefore(j,f);
	})(window,document,'script','dataLayer','GTM-WLGFZV');</script>
</div>
<div id="mktoStyleLoaded" style="display: none; border-top-color: rgb(18, 52, 86);"></div>
<form class="ng-pristine ng-valid mktoForm mktoHasWidth mktoLayoutLeft" novalidate style="font-family: Helvetica, Arial, sans-serif; font-size: 13px; color: rgb(51, 51, 51); visibility: hidden; position: absolute; top: -500px; left: -1000px; width: 1602px;">
</form>
<iframe name="mktoFormsXDIframe0.4071891359139037" id="MktoForms2XDIframe" src="/js/XDFrame.html" style="display: none;"></iframe>
<script aria-hidden="true" type="application/x-lastpass" id="hiddenlpsubmitdiv" style="display: none;"></script><script>try{(function() { for(var lastpass_iter=0; lastpass_iter < document.forms.length; lastpass_iter++){ var lastpass_f = document.forms[lastpass_iter]; if(typeof(lastpass_f.lpsubmitorig2)=="undefined"){ lastpass_f.lpsubmitorig2 = lastpass_f.submit; if (typeof(lastpass_f.lpsubmitorig2)=='object'){ continue;}lastpass_f.submit = function(){ var form=this; var customEvent = document.createEvent("Event"); customEvent.initEvent("lpCustomEvent", true, true); var d = document.getElementById("hiddenlpsubmitdiv"); if (d) {for(var i = 0; i < document.forms.length; i++){ if(document.forms[i]==form){ if (typeof(d.innerText) != 'undefined') { d.innerText=i.toString(); } else { d.textContent=i.toString(); } } } d.dispatchEvent(customEvent); }form.lpsubmitorig2(); } } }})()}catch(e){}</script>
</body>
</html><|MERGE_RESOLUTION|>--- conflicted
+++ resolved
@@ -202,13 +202,8 @@
 							<div style="text-align: center; margin-top: 50px">
 								<img src="/images/chat.png" alt="chat icon" style="margin-right: 10px">
 								<b>Feedback?</b> Questions? Suggestions?<br/>
-<<<<<<< HEAD
 							  <a href="{{ editsource }}" class="nomunge">Edit this page</a>,
-								<a href="https://github.com/docker/docker.github.io/issues/new?title=Feedback for: {{ page.path }}&assignee={% if page.assignee %}{{ page.assignee }}{% else %}{{ page.defaultassignee }}{% endif %}&body=URL: [https://docs.docker.com/{{ page.path }}](https://docs.docker.com{{ page.url }})" class="nomunge">file a ticket</a>, or rate this page:
-=======
-							  <a href="https://github.com/docker/docker.github.io/edit/master/{{ page.path }}" class="nomunge">Edit this page</a>,
 								<a href="https://github.com/docker/docker.github.io/issues/new?title=Feedback for: {{ page.path }}&assignee={% if page.assignee %}{{ page.assignee }}{% else %}{{ page.defaultassignee }}{% endif %}&body=File: [{{ page.path }}](https://docs.docker.com{{ page.url }})" class="nomunge">file a ticket</a>, or rate this page:
->>>>>>> 80b3c2c4
 								<div id="pd_rating_holder_8453675"></div>
 								<script type="text/javascript">
 								PDRTJS_settings_8453675 = {
