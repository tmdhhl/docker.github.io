--- conflicted
+++ resolved
@@ -210,15 +210,9 @@
 							{% if page.noratings != true %}
 							<div style="text-align: center; margin-top: 50px">
 								<img src="/images/chat.png" alt="chat icon" style="margin-right: 10px">
-<<<<<<< HEAD
-								<b>Feedback?</b> Questions? Suggestions?<br/>
-							  <a href="{{ editsource }}" class="nomunge">Edit this page</a>,
-								<a href="https://github.com/docker/docker.github.io/issues/new?title=Feedback for: {{ page.path }}&assignee={% if page.assignee %}{{ page.assignee }}{% else %}{{ page.defaultassignee }}{% endif %}&body=File: [{{ page.path }}](https://docs.docker.com{{ page.url }})" class="nomunge">file a ticket</a>, or rate this page:
-=======
 								<b>Feedback?</b> Suggestions? Can't find something in the docs?<br/>
 							  <a href="https://github.com/docker/docker.github.io/edit/master/{{ page.path }}" class="nomunge">Edit this page</a> <span style="color:#D8E0E0">&#9679;</span>
 								<a href="https://github.com/docker/docker.github.io/issues/new?title=Feedback for: {{ page.path }}&assignee={% if page.assignee %}{{ page.assignee }}{% else %}{{ page.defaultassignee }}{% endif %}&body=File: [{{ page.path }}](https://docs.docker.com{{ page.url }})" class="nomunge">Request docs changes</a> <span style="color:#D8E0E0">&#9679;</span>  <a href="https://www.docker.com/docker-support-services">Get support</a> <br />Rate this page:
->>>>>>> 2ede6ff7
 								<div id="pd_rating_holder_8453675"></div>
 								<script type="text/javascript">
 								PDRTJS_settings_8453675 = {
