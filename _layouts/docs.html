--- conflicted
+++ resolved
@@ -191,11 +191,7 @@
             </div>
             <div {% if page.notoc %} class="col-xs-12 col-sm-9 col-md-10" {% else %} class="col-xs-12 col-sm-9 col-md-8 col-xl-9" {% endif %} >
               <section class="section" id="DocumentationText">
-<<<<<<< HEAD
-							{{ content | markdownify }}
-=======
-                  {{ content }}
->>>>>>> 68b813c6
+              {{ content }}
 							{% if page.noratings != true %}
 							<div style="text-align: center; margin-top: 50px">
 								<img src="/images/chat.png" alt="chat icon" style="margin-right: 10px">
