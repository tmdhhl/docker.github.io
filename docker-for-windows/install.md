--- conflicted
+++ resolved
@@ -21,13 +21,8 @@
 
 <table style="width:100%">
   <tr>
-<<<<<<< HEAD
-    <th>Stable channel</th>
-    <th>Beta channel</th>
-=======
     <th style="font-size: x-large; font-family: arial">Stable channel</th>
     <th style="font-size: x-large; font-family: arial">Edge channel</th>
->>>>>>> 3108d86b
   </tr>
   <tr valign="top">
     <td width="50%">This installer is fully baked and tested, and comes
@@ -55,21 +50,12 @@
   </tr>
   <tr valign="top">
   <td width="50%">
-<<<<<<< HEAD
-  <a class="button primary-btn" href="https://download.docker.com/win/stable/InstallDocker.msi">Get Docker for Windows (stable)</a><br><br>
-  <a class="text-link"  href="https://download.docker.com/win/stable/InstallDocker.msi.sha256sum">Download checksum: InstallDocker.msi SHA256</a>
-  </td>
-  <td width="50%">
-  <a class="button primary-btn" href="https://download.docker.com/win/beta/InstallDocker.msi">Get Docker for Windows (beta)</a><br><br>
-  <a class="text-link" href="https://download.docker.com/win/beta/InstallDocker.msi.sha256sum">Download checksum: InstallDocker.msi SHA256</a>
-=======
   <a class="button darkblue-btn" href="https://download.docker.com/win/stable/InstallDocker.msi">Get Docker for Windows (Stable)</a><br><br>
   <a href="https://download.docker.com/win/stable/InstallDocker.msi.sha256sum"><font color="#BDBDBD" size="-1">Download checksum: InstallDocker.msi SHA256</font></a>
   </td>
   <td width="50%">
   <a class="button darkblue-btn" href="https://download.docker.com/win/beta/InstallDocker.msi">Get Docker for Windows (Edge)</a><br><br>
   <a href="https://download.docker.com/win/beta/InstallDocker.msi.sha256sum"><font color="#BDBDBD" size="-1">Download checksum: InstallDocker.msi SHA256</font></a>
->>>>>>> 3108d86b
   </td>
   </tr>
 </table>
