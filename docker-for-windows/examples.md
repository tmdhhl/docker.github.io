--- conflicted
+++ resolved
@@ -24,19 +24,4 @@
 
 <a href=https://docs.docker.com/compose/wordpress/ target="_blank">Quickstart: Compose and WordPress</a>
 
-<<<<<<< HEAD
-See also [learn by example](/engine/tutorials/index.md) tutorials on building images, runnning containers, networking, managing data, and storing images on Docker Hub.
-=======
 See also [learn by example](/engine/tutorials/index.md) tutorials on building images, running containers, networking, managing data, and storing images on Docker Hub.
-
-<hr style="color:#99CC99" />
-<ul class="media">
-	<div class="media_content">
-	<div data-mh="mh_docker_projects">
-	<h6> <a href="mailto:feedback@docker.com?subject=Docker%20Feedback"><img src="../../images/chat.png" alt="chat icon"></a> <a href="mailto:feedback@docker.com?subject=Docker%20Feedback">Help improve the documentation</a></h3>
-		<p>
-    Email us at <a href="mailto:feedback@docker.com?subject=Docker%20Feedback">feedback@docker.com</a>
-    </p>
-	</div>
-	</div>
->>>>>>> 6cd3fe8b
