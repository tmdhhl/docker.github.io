--- conflicted
+++ resolved
@@ -140,7 +140,6 @@
 
 Start your favorite shell (`cmd.exe`, PowerShell, or other) to check your versions of `docker` and `docker-compose`, and verify the installation.
 
-<<<<<<< HEAD
       PS C:\Users\jdoe> docker --version
       Docker version 1.12.0, build 8eab29e, experimental
 
@@ -149,16 +148,6 @@
 
       PS C:\Users\jdoe> docker-machine --version
       docker-machine version 0.8.0, build b85aac1
-=======
-      PS C:\Users\Vicky> docker --version
-      Docker version 1.13.0-rc3, build 4d92237
-
-      PS C:\Users\Vicky> docker-compose --version
-      docker-compose version 1.9.0, build 2585387
-
-      PS C:\Users\Vicky> docker-machine --version
-      docker-machine version 0.9.0-rc2, build 7b19591
->>>>>>> 3f1d96bb
 
 ## Step 4. Explore the application and run examples
 
@@ -170,11 +159,9 @@
 
     Here is the output of `docker ps` run in a powershell. (In this example, no containers are running yet.)
 
-<<<<<<< HEAD
+
           PS C:\Users\jdoe> docker ps
-=======
-          PS C:\Users\Vicky> docker ps
->>>>>>> 3f1d96bb
+
           CONTAINER ID        IMAGE               COMMAND             CREATED             STATUS              PORTS               NAMES
 
     Here is an example of command output for  `docker version`.
@@ -250,11 +237,7 @@
 
 3.  Run `docker run hello-world` to test pulling an image from Docker Hub and starting a container.
 
-<<<<<<< HEAD
           PS C:\Users\jdoe> docker run hello-world
-=======
-          PS C:\Users\Vicky> docker run hello-world
->>>>>>> 3f1d96bb
 
           Hello from Docker.
           This message shows that your installation appears to be working correctly.
@@ -269,13 +252,10 @@
 
           docker run -it ubuntu bash
 
-<<<<<<< HEAD
       This will download the `ubuntu` container image and start it. Here is the output of running this command in a powershell.
 
           PS C:\Users\jdoe> docker run -it ubuntu bash
-=======
-          PS C:\Users\Vicky> docker run -it ubuntu bash
->>>>>>> 3f1d96bb
+
           Unable to find image 'ubuntu:latest' locally
           latest: Pulling from library/ubuntu
           5a132a7e7af1: Pull complete
@@ -293,11 +273,8 @@
 
       This will download the `nginx` container image and start it. Here is the output of running this command in a powershell.
 
-<<<<<<< HEAD
           PS C:\Users\jdoe> docker run -d -p 80:80 --name webserver nginx
-=======
-          PS C:\Users\Vicky> docker run -d -p 80:80 --name webserver nginx
->>>>>>> 3f1d96bb
+
           Unable to find image 'nginx:latest' locally
           latest: Pulling from library/nginx
 
@@ -317,11 +294,8 @@
 
 7.  Run `docker ps` while your webserver is running to see details on the container.
 
-<<<<<<< HEAD
           PS C:\Users\jdoe> docker ps
-=======
-          PS C:\Users\Vicky> docker ps
->>>>>>> 3f1d96bb
+
           CONTAINER ID        IMAGE               COMMAND                  CREATED             STATUS              PORTS
           NAMES
           dfe13c68b3b8        nginx               "nginx -g 'daemon off"   3 days ago          Up 45 seconds       0.0.0.0:80->80/tcp, 443/tc
