---
description: Troubleshooting, logs, and known issues
keywords: windows, troubleshooting, logs, issues
redirect_from:
- /windows/troubleshoot/
- /docker-for-win/troubleshoot/
title: Logs and troubleshooting
---

Here is information about how to diagnose and troubleshoot problems, send logs
and communicate with the Docker Desktop for Windows team, use our forums and Knowledge
Hub, browse and log issues on GitHub, and find workarounds for known problems.

## Docker Knowledge Hub

**Looking for help with Docker Desktop for Windows?** Check out the [Docker Knowledge
Hub](http://success.docker.com/q) for knowledge base articles, FAQs, and
technical support for various subscription levels.

## Diagnose problems, send feedack, and create GitHub issues

### In-app diagnostics

If you encounter problems for which you do not find solutions in this
documentation, on [Docker Desktop for Windows issues on
GitHub](https://github.com/docker/for-win/issues), or the [Docker Desktop for Windows
forum](https://forums.docker.com/c/docker-for-windows), we can help you
troubleshoot the log data.

Choose ![whale menu](images/whale-x.png){: .inline} → **Diagnose & Feedback**
from the menu bar.

![Diagnose & Feedback](images/diagnose-feedback.png){:width="600px"}

Once the **Diagnose & Feedback** window is opened, it will start to collect the
dignostics. When the diagnostics are available, you can upload them and obtain a
**Diagnostic ID**, which must be provided when communicating with the Docker
team. For more information on our policy regarding personal data you can read
[how is personal data handled in Docker
Desktop](https://docs.docker.com/docker-for-mac/faqs/#how-is-personal-data-handled-in-docker-desktop).

![Diagnose & Feedback with ID](images/diagnostic-id.png){:width="600px"}

If you click on **Report an issue**, this opens [Docker Desktop for Windows issues on
GitHub](https://github.com/docker/for-win/issues/) in your web browser in a
"create new issue" template, to be completed before submision. Do not forget to
include your diagnostic ID.

![issue-template](images/issue-template.png){:width="600px"}

### Diagnosing from the terminal

On occasions it is useful to run the diagnostics yourself, for instance if
Docker Desktop for Windows cannot start.

First locate the `com.docker.diagnose`, that should be in `C:\Program
Files\Docker\Docker\resources\com.docker.diagnose.exe`.

To create *and upload*  diagnostics in Powershell, run:

```powershell
  PS C:\> & "C:\Program Files\Docker\Docker\resources\com.docker.diagnose.exe" gather -upload
```

After the diagnostics have finished, you should have the following output,
containing your diagnostic ID:

```sh
Diagnostics Bundle: C:\Users\User\AppData\Local\Temp\CD6CF862-9CBD-4007-9C2F-5FBE0572BBC2\20180720152545.zip
Diagnostics ID:     CD6CF862-9CBD-4007-9C2F-5FBE0572BBC2/20180720152545 (uploaded)
```

## Troubleshooting topics

### Make sure certificates are set up correctly

Docker Desktop for Windows ignores certificates listed under insecure registries, and
does not send client certificates to them. Commands like `docker run` that
attempt to pull from the registry produces error messages on the command line,
like this:

```
Error response from daemon: Get http://192.168.203.139:5858/v2/: malformed HTTP response "\x15\x03\x01\x00\x02\x02"
```

As well as on the registry. For example:

```
2017/06/20 18:15:30 http: TLS handshake error from 192.168.203.139:52882: tls: client didn't provide a certificate
2017/06/20 18:15:30 http: TLS handshake error from 192.168.203.139:52883: tls: first record does not look like a TLS handshake
```

For more about using client and server side certificates, see [How do I add
custom CA certificates?](index.md#how-do-i-add-custom-ca certificates) and [How
do I add client certificates?](index.md#how-do-i-add-client-certificates) in the
Getting Started topic.

### Volumes

#### Permissions errors on data directories for shared volumes

Docker Desktop for Windows sets permissions on [shared volumes](index.md#shared-drives)
to a default value of [0777](http://permissions-calculator.org/decode/0777/)
(`read`, `write`, `execute` permissions for `user` and for `group`).

The default permissions on shared volumes are not configurable. If you are
working with applications that require permissions different from the shared
volume defaults at container runtime, you need to either use non-host-mounted
volumes or find a way to make the applications work with the default file
permissions.

Docker Desktop for Windows currrently implements host-mounted volumes based on the
[Microsoft SMB
protocol](https://msdn.microsoft.com/en-us/library/windows/desktop/aa365233(v=vs.85).aspx),
which does not support fine-grained, `chmod` control over these permissions.

See also, [Can I change permissions on shared volumes for container-specific
deployment
requirements?](faqs.md#can-i-change-permissions-on-shared-volumes-for-container-specific-deployment-requirements)
in the FAQs, and for more of an explanation, the GitHub issue, [Controlling
Unix-style perms on directories passed through from shared Windows
drives](https://github.com/docker/docker.github.io/issues/3298).

#### inotify on shared drives does not work

Currently, `inotify` does not work on Docker Desktop for Windows. This becomes evident,
for example, when an application needs to read/write to a container across a
mounted drive. Instead of relying on filesystem inotify, we recommend using
polling features for your framework or programming language.

* **Workaround for nodemon and Node.js** - If you are using
  [nodemon](https://github.com/remy/nodemon) with `Node.js`, try the fallback
  polling mode described here: [nodemon isn't restarting node
  applications](https://github.com/remy/nodemon#application-isnt-restarting)

* **Docker Desktop for Windows issue on GitHub** - See the issue [Inotify on shared
  drives does not
  work](https://github.com/docker/for-win/issues/56#issuecomment-242135705)

#### Volume mounting requires shared drives for Linux containers

If you are using mounted volumes and get runtime errors indicating an
application file is not found, access is denied to a volume mount, or a service
cannot start, such as when using [Docker Compose](/compose/gettingstarted.md),
you might need to enable [shared drives](index.md#shared-drives).

Volume mounting requires shared drives for Linux containers (not for Windows
containers). Go to ![whale menu](/docker-for-mac/images/whale-x.png){: .inline}
→ **Settings** → **Shared Drives** and share the drive that contains the
Dockerfile and volume.

#### Verify domain user has permissions for shared drives (volumes)

> **Tip**: Shared drives are only required for volume mounting [Linux
> containers](index.md#switch-between-windows-and-linux-containers), not Windows
> containers.

Permissions to access shared drives are tied to the username and password you
use to set up [shared drives](index.md#shared-drives). If you run `docker`
commands and tasks under a different username than the one used to set up shared
drives, your containers don't have permissions to access the mounted volumes.
The volumes show as empty.

The solution to this is to switch to the domain user account and reset
credentials on shared drives.

Here is an example of how to debug this problem, given a scenario where you
shared the `C` drive as a local user instead of as the domain user. Assume the
local user is `samstevens` and the domain user is `merlin`.

1. Make sure you are logged in as the Windows domain user (for our example,
   `merlin`).

2. Run `net share c` to view user permissions for `<host>\<username>, FULL`.

   ```
   > net share c

   Share name        C
   Path              C:\
   Remark
   Maximum users     No limit
   Users             SAMSTEVENS
   Caching           Caching disabled
   Permission        windowsbox\samstevens, FULL
   ```

3. Run the following command to remove the share.

   ```
   > net share c /delete
   ```

4. Re-share the drive via the [Shared Drives dialog](index.md#shared-drives),
   and provide the Windows domain user account credentials.

5. Re-run `net share c`.

   ```
   > net share c

   Share name        C
   Path              C:\
   Remark
   Maximum users     No limit
   Users             MERLIN
   Caching           Caching disabled
   Permission        windowsbox\merlin, FULL
   ```

See also, the related issue on GitHub, [Mounted volumes are empty in the
container](https://github.com/docker/for-win/issues/25).

#### Volume mounts from host paths use a `nobrl` option to override database locking

You may encounter problems using volume mounts on the host, depending on the
database software and which options are enabled. Docker Desktop for Windows uses
[SMB/CIFS
protocols](https://msdn.microsoft.com/en-us/library/windows/desktop/aa365233(v=vs.85).aspx)
to mount host paths, and mounts them with the `nobrl` option, which prevents
lock requests from being sent to the database server
([docker/for-win#11](https://github.com/docker/for-win/issues/11),
[docker/for-win#694](https://github.com/docker/for-win/issues/694)). This is
done to ensure container access to database files shared from the host. Although
it solves the over-the-network database access problem, this "unlocked" strategy
can interfere with other aspects of database functionality (for example,
write-ahead logging (WAL) with SQLite, as described in
[docker/for-win#1886](https://github.com/Sonarr/Sonarr/issues/1886)).

If possible, avoid using shared drives for volume mounts on the host with
network paths, and instead mount on the MobyVM, or create a [data
volume](/engine/tutorials/dockervolumes.md#data-volumes) (named volume) or [data
container](/engine/tutorials/dockervolumes.md#creating-and-mounting-a-data-volume-container).
See also, the [volumes key under service
configuration](/compose/compose-file/index.md#volumes) and the [volume
configuration
reference](/compose/compose-file/index.md#volume-configuration-reference) in the
Compose file documentation.

#### Local security policies can block shared drives and cause login errors

You need permissions to mount shared drives to use the Docker Desktop for Windows
[shared drives](index.md#shared-drives) feature.

If local policy prevents this, you get errors when you attempt to enable shared
drives on Docker. This is not something Docker can resolve, since you do need
these permissions to use the feature.

Here are snip-its from example error messages:

```none
Logon failure: the user has not been granted the requested logon type at
this computer.

[19:53:26.900][SambaShare     ][Error  ] Unable to mount C drive: mount
error(5): I/O error Refer to the mount.cifs(8) manual page (e.g. man mount.cifs)
mount: mounting //10.0.75.1/C on /c failed: Invalid argument
```

See also, <a href="https://github.com/docker/for-win/issues/98">Docker for
Windows issue #98</a>.

#### Understand symlinks limitations

Symlinks work within and across containers. However, symlinks created outside of
containers (for example, on the host) do not work. To learn more, see [Are
symlinks supported?](faqs.md#are-symlinks-supported) in the FAQs.

#### Avoid unexpected syntax errors, use Unix style line endings for files in containers

Any file destined to run inside a container must use Unix style `\n` line
endings. This includes files referenced at the command line for builds and in
RUN commands in Docker files.

Docker containers and `docker build` run in a Unix environment, so files in
containers must use Unix style line endings: `\n`, _not_ Windows style: `\r\n`.
Keep this in mind when authoring files such as shell scripts using Windows
tools, where the default is likely to be Windows style line endings. These
commands ultimately get passed to Unix commands inside a Unix based container
(for example, a shell script passed to `/bin/sh`). If Windows style line endings
are used, `docker run` fails with syntax errors.

For an example of this issue and the resolution, see this issue on GitHub:
[Docker RUN fails to execute shell
script](https://github.com/moby/moby/issues/24388).

### Virtualization

In order for Docker Desktop for Windows to function properly your machine needs:

1. [Hyper-V](https://docs.microsoft.com/en-us/windows-server/virtualization/hyper-v/hyper-v-technology-overview)
   installed and working

2. Virtualization enabled


#### Hyper-V


Docker Desktop for Windows requires a Hyper-V as well as the Hyper-V Module for Windows
Powershell to be installed and enabled. The Docker Desktop for Windows installer enables
it for you.

<<<<<<< HEAD
See [these
instructions](https://msdn.microsoft.com/en-us/virtualization/hyperv_on_windows/quick_start/walkthrough_install)
to install Hyper-V manually. A reboot is *required*. If you install Hyper-V
without the reboot, Docker Desktop for Windows does not work correctly. On some systems,
Virtualization needs to be enabled in the BIOS. The steps to do so are Vendor
specific, but typically the BIOS option is called `Virtualization Technology
(VTx)` or similar.
=======
Docker for Windows also needs two CPU hardware features to use Hyper-V: Virtualization and SLAT (Second Level Adress Translation), which is also called RVI (Rapid Virtualization Indexing).
On some systems, Virtualization needs to be enabled in the BIOS. The steps required are vendor-specific, but typically the BIOS option is called `Virtualization Technology (VTx)` or something similar. Run the command `systeminfo` to check all required Hyper-V features. See [Pre-requisites for Hyper-V on Windows 10](https://docs.microsoft.com/en-us/virtualization/hyper-v-on-windows/reference/hyper-v-requirements) for more details.
>>>>>>> c2d2c97b

To install Hyper-V manually, see [Install Hyper-V on Windows 10](https://msdn.microsoft.com/en-us/virtualization/hyperv_on_windows/quick_start/walkthrough_install). A reboot is *required* after installation. If you install Hyper-V without rebooting, Docker for Windows does not work correctly. 

From the start menu, type  in "Turn Windows features on or off" and hit enter.
In the subequent screen, verify Hyper-V is enabled and has a checkmark:

![Hyper-V on Windows features](images/hyperv-enabled.png){:width="600px"}

#### Hyper-V driver for Docker Machine

Docker Desktop for Windows comes with the legacy tool Docker Machine which uses the old
[`boot2docker.iso`](https://github.com/boot2docker/boot2docker){:
target="_blank" class="_"}, and the [Microsoft Hyper-V
driver](/machine/drivers/hyper-v.md) to create local virtual machines. _This is
tangential to using Docker Desktop for Windows_, but if you want to use Docker Machine
to create multiple local VMs, or to provision remote machines, see the [Docker
Machine](/machine/index.md) topics. We mention this here only in case someone is
looking for information about Docker Machine on Windows, which requires that
Hyper-V is enabled, an external network switch is active, and referenced in the
flags for the `docker-machine create` command [as described in the Docker
Machine driver example](/machine/drivers/hyper-v.md#example).

#### Virtualization must be enabled

In addition to [Hyper-V](#hyper-v), virtualization must be enabled. Check the
Performance tab on the Task Manager:

![Task Manager](images/virtualization-enabled.png){:width="700px"}

If, at some point, if you manually uninstall Hyper-V or disable virtualization,
Docker Desktop for Windows cannot start. See: [Unable to run Docker for Windows on
Windows 10 Enterprise](https://github.com/docker/for-win/issues/74).

### Networking and WiFi problems upon Docker Desktop for Windows install

Some users have encountered networking issues during install and startup of
Docker Desktop for Windows. For example, upon install or auto-reboot, network adapters
and/or WiFi gets disabled. In some scenarios, problems are due to having
VirtualBox or its network adapters still installed, but in other scenarios this
is not the case. (See also, Docker Desktop for Windows issue on GitHub: [Enabling
Hyper-V feature turns my wi-fi
off](https://github.com/docker/for-win/issues/139).)

Here are some steps to take if you encounter similar problems:

1.  Ensure **virtualization** is enabled, as described above in [Virtualization
    must be enabled](#virtualization-must-be-enabled).

2.  Ensure **Hyper-V** is installed and enabled, as described above in [Hyper-V
    must be enabled](#hyper-v-must-be-enabled).

3.  Ensure **DockerNAT** is enabled by checking the **Virtual Switch Manager**
    on the Actions tab on the right side of the **Hyper-V Manager**.

    ![Hyper-V manager](images/hyperv-manager.png)

4.  Set up an external network switch. If you plan at any point to use [Docker
    Machine](/machine/overview.md) to set up multiple local VMs, you need this
    anyway, as described in the topic on the [Hyper-V driver for Docker
    Machine](/machine/drivers/hyper-v.md#example). You can replace `DockerNAT`
    with this switch.

5.  If previous steps fail to solve the problems, follow steps on the [Cleanup
    README](https://github.com/Microsoft/Virtualization-Documentation/blob/master/windows-server-container-tools/CleanupContainerHostNetworking/README.md).

    > Read full description before you run Windows cleanup script
    >
    >The cleanup command has two flags, `-Cleanup` and
    >`-ForceDeleteAllSwitches`. Read the whole page before running any scripts,
    >especially warnings about `-ForceDeleteAllSwitches`. {: .warning}

### Windows containers and Windows Server 2016

Docker Desktop is not supported on Windows Server 2016, instead you can use
[Docker Enterprise Basic Edition](/ee/index) at no aditional cost.

If you have questions about how to run Windows containers on Windows 10, see
[Switch between Windows and Linux
containers](index.md#switch-between-windows-and-linux-containers).

A full tutorial is available in [docker/labs](https://github.com/docker/labs) at
[Getting Started with Windows
Containers](https://github.com/docker/labs/blob/master/windows/windows-containers/README.md).

You can install a native Windows binary which allows you to develop and run
Windows containers without Docker Desktop for Windows. However, if you install Docker
this way, you cannot develop or run Linux containers. If you try to run a Linux
container on the native Docker daemon, an error occurs:

```none
C:\Program Files\Docker\docker.exe:
 image operating system "linux" cannot be used on this platform.
 See 'C:\Program Files\Docker\docker.exe run --help'.
```

### Limitations of Windows containers for `localhost` and published ports

Docker Desktop for Windows provides the option to switch Windows and Linux containers.
If you are using Windows containers, keep in mind that there are some
limitations with regard to networking due to the current implementation of
Windows NAT (WinNAT). These limitations may potentially resolve as the Windows
containers project evolves.

One thing you may encounter rather immediately is that published ports on
Windows containers do not do loopback to the local host. Instead, container
endpoints are only reachable from the host using the container's IP and port.

So, in a scenario where you use Docker to pull an image and run a webserver with
a command like this:

```shell
> docker run -d -p 80:80 --name webserver nginx
```

Using `curl http://localhost`, or pointing your web browser at
`http://localhost` does not display the `nginx` web page (as it would do with
Linux containers).

To reach a Windows container from the local host, you need to specify the IP
address and port for the container that is running the service.

You can get the container IP address by using [`docker
inspect`](/engine/reference/commandline/inspect.md) with some `--format` options
and the ID or name of the container. For the example above, the command would
look like this, using the name we gave to the container (`webserver`) instead of
the container ID:

{% raw %}
```bash
$ docker inspect \
  --format='{{range .NetworkSettings.Networks}}{{.IPAddress}}{{end}}' \
  webserver
```
{% endraw %}

This gives you the IP address of the container, for example:

{% raw %}
```bash
$ docker inspect \
  --format='{{range .NetworkSettings.Networks}}{{.IPAddress}}{{end}}' \
  webserver

172.17.0.2
```
{% endraw %}

Now you can connect to the webserver by using `http://172.17.0.2:80` (or simply
`http://172.17.0.2`, since port `80` is the default HTTP port.)

For more information, see:

* Docker Desktop for Windows issue on GitHub: [Port binding does not work for
  locahost](https://github.com/docker/for-win/issues/458)

* [Published Ports on Windows Containers Don't Do
  Loopback](https://blog.sixeyed.com/published-ports-on-windows-containers-dont-do-loopback/)

* [Windows NAT capabilities and
  limitations](https://blogs.technet.microsoft.com/virtualization/2016/05/25/windows-nat-winnat-capabilities-and-limitations/)


### Running Docker Desktop for Windows in nested virtualization scenarios

Docker Desktop for Windows can run inside a Windows 10 virtual machine (VM) running on
apps like Parallels or VMware Fusion on a Mac provided that the VM is properly
configured. However, problems and intermittent failures may still occur due to
the way these apps virtualize the hardware. For these reasons, _**Docker Desktop for
Windows is not supported for nested virtualization scenarios**_. It might work
in some cases, and not in others.

The better solution is to run Docker Desktop for Windows natively on a Windows system
(to work with Windows or Linux containers), or Docker Desktop for Mac on Mac to work
with Linux containers.

#### If you still want to use nested virtualization

* Make sure nested virtualization support is enabled in VMWare or Parallels.
  Check the settings in **Hardware → CPU & Memory → Advanced Options → Enable
  nested virtualization** (the exact menu sequence might vary slightly).

* Configure your VM with at least 2 CPUs and sufficient memory to run your
  workloads.

* Make sure your system is more or less idle.

* Make sure your Windows OS is up-to-date. There have been several issues with
  some insider builds.

* The processor you have may also be relevant. For example, Westmere based Mac
  Pros have some additional hardware virtualization features over Nehalem based
  Mac Pros and so do newer generations of Intel processors.

#### Typical failures we see with nested virtualization

* Slow boot time of the Linux VM. If you look in the logs and find some entries
  prefixed with `Moby`. On real hardware, it takes 5-10 seconds to boot the
  Linux VM; roughly the time between the `Connected` log entry and the `*
  Starting Docker ... [ ok ]` log entry. If you boot the Linux VM inside a
  Windows VM, this may take considerably longer. We have a timeout of 60s or so.
  If the VM hasn't started by that time, we retry. If the retry fails we print
  an error. You can sometimes work around this by providing more resources to
  the Windows VM.

* Sometimes the VM fails to boot when Linux tries to calibrate the time stamp
  counter (TSC). This process is quite timing sensitive and may fail when
  executed inside a VM which itself runs inside a VM. CPU utilization is also
  likely to be higher.

#### Related issues

Discussion thread on GitHub at [Docker for Windows issue
267](https://github.com/docker/for-win/issues/267)

### Networking issues

Some users have reported problems connecting to Docker Hub on the Docker Desktop for
Windows stable version. (See GitHub issue
[22567](https://github.com/moby/moby/issues/22567).)

Here is an example command and error message:

```shell
> docker run hello-world

Unable to find image 'hello-world:latest' locally
Pulling repository docker.io/library/hello-world
C:\Program Files\Docker\Docker\Resources\bin\docker.exe: Error while pulling image: Get https://index.docker.io/v1/repositories/library/hello-world/images: dial tcp: lookup index.docker.io on 10.0.75.1:53: no such host.
See 'C:\Program Files\Docker\Docker\Resources\bin\docker.exe run --help'.
```

As an immediate workaround to this problem, reset the DNS server to use the
Google DNS fixed address: `8.8.8.8`. You can configure this via the **Settings**
→ **Network** dialog, as described in the topic [Network](index.md#network).
Docker automatically restarts when you apply this setting, which could take some
time.

We are currently investigating this issue.

### NAT/IP configuration

By default, Docker Desktop for Windows uses an internal network prefix of
`10.0.75.0/24`. Should this clash with your normal network setup, you can change
the prefix from the **Settings** menu. See the [Network](index.md#network) topic
under [Settings](index.md#docker-settings).

## Workarounds

### `inotify` currently does not work on Docker Desktop for Windows

If you are using `Node.js` with `nodemon`, a temporary workaround is to try the
fallback polling mode described here: [nodemon isn't restarting node
applications](https://github.com/remy/nodemon#application-isnt-restarting). See
also this issue on GitHub [Inotify on shared drives does not
work](https://github.com/docker/for-win/issues/56#issuecomment-242135705).

### Reboot

Restart your PC to stop / discard any vestige of the daemon running from the
previously installed version.

### Unset `DOCKER_HOST`

The `DOCKER_HOST` environmental variable does not need to be set.  If you use
bash, use the command `unset ${!DOCKER_*}` to unset it.  For other shells,
consult the shell's documentation.

### Make sure Docker is running for webserver examples

For the `hello-world-nginx` example and others, Docker Desktop for Windows must be
running to get to the webserver on `http://localhost/`. Make sure that the
Docker whale is showing in the menu bar, and that you run the Docker commands in
a shell that is connected to the Docker Desktop for Windows Engine (not Engine from
Toolbox). Otherwise, you might start the webserver container but get a "web page
not available" error when you go to `docker`.

### How to solve `port already allocated` errors

If you see errors like `Bind for 0.0.0.0:8080 failed: port is already allocated`
or `listen tcp:0.0.0.0:8080: bind: address is already in use` ...

These errors are often caused by some other software on Windows using those
ports. To discover the identity of this software, either use the `resmon.exe`
GUI and click "Network" and then "Listening Ports" or in a Powershell use
`netstat -aon | find /i "listening "` to discover the PID of the process
currently using the port (the PID is the number in the rightmost column). Decide
whether to shut the other process down, or to use a different port in your
docker app.

### Docker fails to start when firewall or anti-virus software is installed

**Some firewalls and anti-virus software might be incompatible with Microsoft
**Windows 10 builds**, such as Windows 10 Anniversary Update. The conflict
typically occurs after a Windows update or new install of the firewall, and
manifests as an error response from the Docker daemon and a **Docker Desktop for Windows
start failure**. The Comodo Firewall was one example of this problem, but users
report that software has since been updated to work with these Windows 10
builds.

See the Comodo forums topics [Comodo Firewall conflict with
Hyper-V](https://forums.comodo.com/bug-reports-cis/comodo-firewall-began-conflict-with-hyperv-t116351.0.html)
and [Windows 10 Anniversary build doesn't allow Comodo drivers to be
installed](https://forums.comodo.com/install-setup-configuration-help-cis/windows-10-aniversary-build-doesnt-allow-comodo-drivers-to-be-installed-t116322.0.html).
A Docker Desktop for Windows user-created issue describes the problem specifically as it
relates to Docker: [Docker fails to start on Windows
10](https://github.com/docker/for-win/issues/27).

For a temporary workaround, uninstall the firewall or anti-virus software, or
explore other workarounds suggested on the forum.<|MERGE_RESOLUTION|>--- conflicted
+++ resolved
@@ -301,20 +301,10 @@
 Powershell to be installed and enabled. The Docker Desktop for Windows installer enables
 it for you.
 
-<<<<<<< HEAD
-See [these
-instructions](https://msdn.microsoft.com/en-us/virtualization/hyperv_on_windows/quick_start/walkthrough_install)
-to install Hyper-V manually. A reboot is *required*. If you install Hyper-V
-without the reboot, Docker Desktop for Windows does not work correctly. On some systems,
-Virtualization needs to be enabled in the BIOS. The steps to do so are Vendor
-specific, but typically the BIOS option is called `Virtualization Technology
-(VTx)` or similar.
-=======
-Docker for Windows also needs two CPU hardware features to use Hyper-V: Virtualization and SLAT (Second Level Adress Translation), which is also called RVI (Rapid Virtualization Indexing).
+Docker Desktop for Windows also needs two CPU hardware features to use Hyper-V: Virtualization and SLAT (Second Level Adress Translation), which is also called RVI (Rapid Virtualization Indexing).
 On some systems, Virtualization needs to be enabled in the BIOS. The steps required are vendor-specific, but typically the BIOS option is called `Virtualization Technology (VTx)` or something similar. Run the command `systeminfo` to check all required Hyper-V features. See [Pre-requisites for Hyper-V on Windows 10](https://docs.microsoft.com/en-us/virtualization/hyper-v-on-windows/reference/hyper-v-requirements) for more details.
->>>>>>> c2d2c97b
-
-To install Hyper-V manually, see [Install Hyper-V on Windows 10](https://msdn.microsoft.com/en-us/virtualization/hyperv_on_windows/quick_start/walkthrough_install). A reboot is *required* after installation. If you install Hyper-V without rebooting, Docker for Windows does not work correctly. 
+
+To install Hyper-V manually, see [Install Hyper-V on Windows 10](https://msdn.microsoft.com/en-us/virtualization/hyperv_on_windows/quick_start/walkthrough_install). A reboot is *required* after installation. If you install Hyper-V without rebooting, Docker Desktop for Windows does not work correctly. 
 
 From the start menu, type  in "Turn Windows features on or off" and hit enter.
 In the subequent screen, verify Hyper-V is enabled and has a checkmark:
