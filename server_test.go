--- conflicted
+++ resolved
@@ -210,14 +210,12 @@
 	srv := &Server{runtime: runtime}
 	defer nuke(runtime)
 
-<<<<<<< HEAD
 	c, hostConfig, _ := mkContainer(runtime, []string{"_", "/bin/sh", "-c", "sleep 2"}, t)
-=======
 	c, hostConfig, err := mkContainer(runtime, []string{"_", "/bin/sh", "-c", "sleep 2"}, t)
 	if err != nil {
 		t.Fatal(err)
 	}
->>>>>>> ced93bca
+
 	defer runtime.Destroy(c)
 	if err := c.Start(hostConfig); err != nil {
 		t.Fatal(err)
