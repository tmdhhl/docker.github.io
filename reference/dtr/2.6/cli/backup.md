---
title: docker/dtr backup
description: Create a backup of DTR
keywords: dtr, cli, backup
redirect_from:                                                                                                               
  - /reference/dtr/2.5/cli/backup/  
---

Create a backup of DTR

## Usage

```bash
docker run -i --rm docker/dtr \
    backup [command options] > backup.tar
```

### Example Commands

#### Basic
```bash 
docker run -i --rm --log-driver none docker/dtr:{{ page.dtr_version }} \
    backup --ucp-ca "$(cat ca.pem)" --existing-replica-id 5eb9459a7832 > backup.tar
```

<<<<<<< HEAD
#### Advanced (with chained commands)
{% raw %}
=======
### Advanced (with chained commands)
>>>>>>> e0dc2896
```bash
DTR_VERSION=$(docker container inspect $(docker container ps -f \
  name=dtr-registry -q) | grep -m1 -Po '(?<=DTR_VERSION=)\d.\d.\d'); \
REPLICA_ID=$(docker ps --filter name=dtr-rethinkdb \
  --format "{{ .Names }}" | head -1 | sed 's|.*/||' | sed 's/dtr-rethinkdb-//'); \
read -p 'ucp-url (The UCP URL including domain and port): ' UCP_URL; \
read -p 'ucp-username (The UCP administrator username): ' UCP_ADMIN; \
read -sp 'ucp password: ' UCP_PASSWORD; \
docker run --log-driver none -i --rm \
  --env UCP_PASSWORD=$UCP_PASSWORD \
  docker/dtr:$DTR_VERSION backup \
  --ucp-username $UCP_ADMIN \
  --ucp-url $UCP_URL \
  --ucp-ca "$(curl https://${UCP_URL}/ca)" \
  --existing-replica-id $REPLICA_ID > \
  dtr-metadata-${DTR_VERSION}-backup-$(date +%Y%m%d-%H_%M_%S).tar
```
<<<<<<< HEAD
{% endraw %}
=======
>>>>>>> e0dc2896

For a detailed explanation on the advanced example, see 
[Back up your DTR metadata](ee/dtr/admin/disaster-recovery/create-a-backup/#back-up-dtr-metadata).
To learn more about the `--log-driver` option for `docker run`, see [docker run reference](/engine/reference/run/#logging-drivers---log-driver). 

## Description

This command creates a `tar` file with the contents of the volumes used by
DTR, and prints it. You can then use `docker/dtr restore` to restore the data
from an existing backup.


Note:

  * This command only creates backups of configurations, and image metadata.
    It does not back up users and organizations. Users and organizations can be
    backed up during a UCP backup.

    It also does not back up Docker images stored in your registry.
    You should implement a separate backup policy for the Docker images stored
    in your registry, taking into consideration whether your DTR installation is
    configured to store images on the filesystem or is using a cloud provider.

  * This backup contains sensitive information and should be
    stored securely.

  * Using the `--offline-backup` flag temporarily shuts down the RethinkDB container. 
    Take the replica out of your load balancer to avoid downtime.


## Options

| Option                        | Environment Variable      | Description                                                                          |
|:------------------------------|:--------------------------|:-------------------------------------------------------------------------------------|
| `--debug` | $DEBUG | Enable debug mode for additional logs. |
| `--existing-replica-id` | $DTR_REPLICA_ID | The ID of an existing DTR replica. To add, remove or modify a DTR replica, you must connect to an existing healthy replica's database. |
| `--help-extended` | $DTR_EXTENDED_HELP | Display extended help text for a given command. |
| `--offline-backup` | $DTR_OFFLINE_BACKUP | This flag takes RethinkDB down during backup and takes a more reliable backup. If you back up DTR with this flag, RethinkDB will go down during backup. However, offline backups are guaranteed to be more consistent than online backups. |
| `--ucp-ca` | $UCP_CA | Use a PEM-encoded TLS CA certificate for UCP. Download the UCP TLS CA certificate from `https://<ucp-url>/ca`, and  use `--ucp-ca "$(cat ca.pem)"`. |
| `--ucp-insecure-tls` | $UCP_INSECURE_TLS | Disable TLS verification for UCP. The installation uses TLS but always trusts the TLS certificate used by UCP, which can lead to MITM (man-in-the-middle) attacks.  For production deployments, use `--ucp-ca "$(cat ca.pem)"` instead. |
| `--ucp-password` | $UCP_PASSWORD | The UCP administrator password. |
| `--ucp-url` | $UCP_URL | The UCP URL including domain and port. |
| `--ucp-username` | $UCP_USERNAME | The UCP administrator username. |
<|MERGE_RESOLUTION|>--- conflicted
+++ resolved
@@ -23,12 +23,9 @@
     backup --ucp-ca "$(cat ca.pem)" --existing-replica-id 5eb9459a7832 > backup.tar
 ```
 
-<<<<<<< HEAD
 #### Advanced (with chained commands)
 {% raw %}
-=======
-### Advanced (with chained commands)
->>>>>>> e0dc2896
+
 ```bash
 DTR_VERSION=$(docker container inspect $(docker container ps -f \
   name=dtr-registry -q) | grep -m1 -Po '(?<=DTR_VERSION=)\d.\d.\d'); \
@@ -46,10 +43,7 @@
   --existing-replica-id $REPLICA_ID > \
   dtr-metadata-${DTR_VERSION}-backup-$(date +%Y%m%d-%H_%M_%S).tar
 ```
-<<<<<<< HEAD
 {% endraw %}
-=======
->>>>>>> e0dc2896
 
 For a detailed explanation on the advanced example, see 
 [Back up your DTR metadata](ee/dtr/admin/disaster-recovery/create-a-backup/#back-up-dtr-metadata).
