--- conflicted
+++ resolved
@@ -4,12 +4,7 @@
 keywords: docker, docker engine, ee, ce, whats new, release notes
 toc_min: 1
 toc_max: 2
-redirect_from:
-<<<<<<< HEAD
 - /ee/engine/release-notes/
-=======
-- /ee/engine/release-notes/ 
->>>>>>> 3154a931
 - /release-notes/docker-ce/
 
 ---
