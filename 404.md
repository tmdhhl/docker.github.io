--- conflicted
+++ resolved
@@ -52,19 +52,11 @@
   if (gonnaFwd) {
     console.log("Forwarding to: " + newURL);
     window.location.replace(newURL);
-<<<<<<< HEAD
-    window.location = newURL;
-    document.write('<meta http-equiv="refresh" content="0; url=' + newURL + '">')
-  } else {
-    window.location.replace("/sorry/#" + forwardingURL);
-    window.location = "/sorry/#" + forwardingURL;
-=======
     window.location.href = newURL;
     document.write('<meta http-equiv="refresh" content="0; url=' + newURL + '">')
   } else {
     window.location.replace("/sorry/#" + forwardingURL);
     window.location.href = "/sorry/#" + forwardingURL;
->>>>>>> 68b813c6
     document.write('<meta http-equiv="refresh" content="0; url=/sorry/#' + forwardingURL + '">')
   }
 </script>