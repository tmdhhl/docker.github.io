--- conflicted
+++ resolved
@@ -334,196 +334,106 @@
   },
 
   pullImage (auth, repository, tag, callback, progressCallback, blockedCallback) {
-    // TODO: Support v2 registry API
-    // TODO: clean this up- It's messy to work with pulls from both the v1 and v2 registry APIs
-    // Use the per-layer pull progress % to update the total progress.
-    this.client.listImages({all: 1}, (err, images) => {
-      images = images || [];
-
-      this.client.pull(repository + ':' + tag, {authconfig: {key: auth}}, (err, stream) => {
-        if (err) {
-          callback(err);
-          return;
-        }
-        stream.setEncoding('utf8');
-
-        let timeout = null;
-        let layerProgress = {};
-        stream.on('data', str => {
-          var data = JSON.parse(str);
-
-          if (data.error) {
-            return;
-          }
-
-<<<<<<< HEAD
-          if (data.status && (data.status === 'Pulling dependent layers' || data.status.indexOf('already being pulled by another client') !== -1)) {
-            blockedCallback();
-=======
-        console.log("existingIds:" + existingIds.size)
-        console.log("layersToDownload:" + layersToDownload.length)
-
-        this.client.pull(repository + ':' + tag, (err, stream) => {
-          if (err) {
-            callback(err);
->>>>>>> 436af76d
-            return;
-          }
-
-<<<<<<< HEAD
-          if (!layerProgress[data.id]) {
-            layerProgress[data.id] = 0;
-          }
-
-          if (data.status === 'Already exists') {
-            layerProgress[data.id] = 1;
-          } else if (data.status === 'Downloading') {
-            let current = data.progressDetail.current;
-            let total = data.progressDetail.total;
-=======
-          // layerProgress contains progression infos for all layers
-          let layerProgress = layersToDownload.reduce(function (r, layer) {
-            if (_.findWhere(images, {Id: layer.Id})) {
-              // If the layer is already here, we set current and total to 1
-              r[layer.Id] = {current:1, total:1, column:-1};
-            } else {
-              // At this point, the total layer size is unknown
-              // so we set total to -1 to avoid displaying it
-              r[layer.Id] = {current:0, total:-1, column:-1};
+    this.client.pull(repository + ':' + tag, (err, stream) => {
+      if (err) {
+        callback(err);
+        return;
+      }
+
+      stream.setEncoding('utf8');
+
+      // scheduled to inform about progression at given interval
+      let tick = null;
+      let layerProgress = {};
+
+      // Split the loading in a few columns for more feedback
+      let columns = {};
+      columns.amount = 4; // arbitrary
+      columns.toFill = 0; // the current column index, waiting for layer IDs to be displayed
+
+      // data is associated with one layer only (can be identified with id)
+      stream.on('data', str => {
+        var data = JSON.parse(str);
+
+        if (data.error) {
+          return;
+        }
+
+        if (data.status && (data.status === 'Pulling dependent layers' || data.status.indexOf('already being pulled by another client') !== -1)) {
+          blockedCallback();
+          return;
+        }
+
+        if (data.status === 'Pulling fs layer') {
+          layerProgress[data.id] = {
+            current: 0,
+            total: 1
+          };
+        } else if (data.status === 'Downloading') {
+          if (!columns.progress) {
+            columns.progress = []; // layerIDs, nbLayers, maxLayers, progress value
+            let layersToLoad = _.keys(layerProgress).length;
+
+            console.log(_.values(layerProgress));
+
+            console.log('layersToLoad: ', layersToLoad);
+
+            for (let i = 0; i < columns.amount; i++) {
+              let layerAmount = Math.ceil(layersToLoad / (columns.amount - i));
+              console.log(i, layerAmount);
+              layersToLoad -= layerAmount;
+              columns.progress[i] = {layerIDs:[], nbLayers:0, maxLayers:layerAmount, value:0.0};
             }
-            return r;
-          }, {});
-
-          
-
-          let layersToLoad = _.keys(layerProgress).length;
-
-          console.log("nbLayers:" + layersToLoad)
-
-          // Split the loading in a few columns for more feedback
-          let columns = {};
-          columns.amount = 4; // arbitrary
-          columns.progress = []; // layerIDs, nbLayers, maxLayers, progress value
-          columns.toFill = 0; // the current column index, waiting for layer IDs to be displayed
-
-          for (let i = 0; i < columns.amount; i++)
-          {
-            let layerAmount = Math.ceil(layersToLoad / (columns.amount - i))
-            layersToLoad -= layerAmount;
-            columns.progress[i] = { layerIDs:[], nbLayers:0 , maxLayers:layerAmount , value:0.0 };
-          }
-
-
-
-          // scheduled to inform about progression at given interval
-          let tick = null;
-           
-
-          // data is associated with one layer only (can be identified with id)
-          stream.on('data', str => {
-            var data = JSON.parse(str);
->>>>>>> 436af76d
-
-            if (total <= 0) {
-              progressCallback(0);
-              return;
-            } else {
-              layerProgress[data.id] = current / total;
+          }
+
+          layerProgress[data.id].current = data.progressDetail.current;
+          layerProgress[data.id].total = data.progressDetail.total;
+
+          // Assign to a column if not done yet
+          if (!layerProgress[data.id].column) {
+            // test if we can still add layers to that column
+            if (columns.progress[columns.toFill].nbLayers === columns.progress[columns.toFill].maxLayers) {
+              columns.toFill++;
             }
 
-            let sum = _.values(layerProgress).reduce((pv, sv) => pv + sv, 0);
-            let numlayers = _.keys(layerProgress).length;
-
-<<<<<<< HEAD
-            var totalProgress = sum / numlayers * 100;
-
-            if (!timeout) {
-              progressCallback(totalProgress);
-              timeout = setTimeout(() => {
-                timeout = null;
-              }, 100);
-            }
-          }
-        });
-        stream.on('end', function () {
-          callback();
-=======
-            if (data.status === 'Already exists') {
-              
-              //layerProgress[data.id].current = 1;
-              //layerProgress[data.id].total = 1;
-
-            } else if (data.status === 'Downloading') {
-            
-              // aduermael: How total could be <= 0 ?
-
-              // if (data.progressDetail.total <= 0) {
-              //   progressCallback(0);
-              //   return;
-              // } else {
-
-              layerProgress[data.id].current = data.progressDetail.current;
-              layerProgress[data.id].total = data.progressDetail.total;
-
-              // Assign to a column if not done yet
-              if (layerProgress[data.id].column == -1)
-              {
-                // test if we can still add layers to that column
-                if (columns.progress[columns.toFill].nbLayers == columns.progress[columns.toFill].maxLayers) columns.toFill++;
-                
-                layerProgress[data.id].column = columns.toFill;
-                columns.progress[columns.toFill].layerIDs.push(data.id);
-                columns.progress[columns.toFill].nbLayers++;
-
+            layerProgress[data.id].column = columns.toFill;
+            columns.progress[columns.toFill].layerIDs.push(data.id);
+            columns.progress[columns.toFill].nbLayers++;
+          }
+
+          if (!tick) {
+            tick = setTimeout(() => {
+              clearInterval(tick);
+              tick = null;
+              for (let i = 0; i < columns.amount; i++) {
+                columns.progress[i].value = 0.0;
+
+                // Start only if the column has accurate values for all layers
+                if (columns.progress[i].nbLayers === columns.progress[i].maxLayers) {
+                  let layer;
+                  let totalSum = 0;
+                  let currentSum = 0;
+
+                  for (let j = 0; j < columns.progress[i].nbLayers; j++) {
+                    layer = layerProgress[columns.progress[i].layerIDs[j]];
+                    totalSum += layer.total;
+                    currentSum += layer.current;
+                  }
+
+                  if (totalSum > 0) {
+                    columns.progress[i].value = 100.0 * currentSum / totalSum;
+                  } else {
+                    columns.progress[i].value = 0.0;
+                  }
+                }
               }
-            
-              //}
-
-              if (!tick) {
-                tick = setInterval( function(){
-                  // console.log(JSON.stringify(layerProgress))
-
-                  // update values
-                  for (let i = 0; i < columns.amount; i++)
-                  {
-                    columns.progress[i].value = 0.0;
-                    
-                    // Start only if the column has accurate values for all layers
-                    if (columns.progress[i].nbLayers == columns.progress[i].maxLayers)
-                    {
-                      let layer;
-                      let totalSum = 0;
-                      let currentSum = 0;
-
-                      for (let j = 0; j < columns.progress[i].nbLayers; j++)                    
-                      {
-                        layer = layerProgress[columns.progress[i].layerIDs[j]];
-                        totalSum += layer.total;
-                        currentSum += layer.current;
-                      }
-
-                      if (totalSum > 0) columns.progress[i].value = 100.0 * currentSum / totalSum;
-                      else columns.progress[i].value = 0.0;
-                    }
-                  }
-
-                  progressCallback(columns);
-
-                },33);
-              }
-            }
-
-          });
-
-          stream.on('end', function () {
-
-            clearInterval(tick);
-            callback();
-
-          });
-
->>>>>>> 436af76d
-        });
+              progressCallback(columns);
+            }, 16);
+          }
+        }
+      });
+      stream.on('end', function () {
+        callback();
       });
     });
   },
