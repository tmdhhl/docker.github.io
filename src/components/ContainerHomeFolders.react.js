--- conflicted
+++ resolved
@@ -29,11 +29,7 @@
           volumes[containerVolume] = newHostVolume;
           var binds = _.pairs(volumes).map(function (pair) {
             if(util.isWindows()) {
-<<<<<<< HEAD
-             return util.windowsToLinuxPath(pair[1]) + ':' + pair[0];
-=======
               return util.windowsToLinuxPath(pair[1]) + ':' + pair[0];
->>>>>>> 1d3b220f
             }
             return pair[1] + ':' + pair[0];
           });
