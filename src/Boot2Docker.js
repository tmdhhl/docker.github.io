--- conflicted
+++ resolved
@@ -1,8 +1,4 @@
-<<<<<<< HEAD
-=======
 var _ = require('underscore');
-var exec = require('exec');
->>>>>>> dec73551
 var path = require('path');
 var Promise = require('bluebird');
 var _ = require('underscore');
@@ -38,21 +34,11 @@
   command: function () {
     return path.join(process.cwd(), 'resources', 'boot2docker-' + this.version());
   },
-<<<<<<< HEAD
   exists: function () {
     return util.exec([Boot2Docker.command(), 'status']).then(() => {
       return Promise.resolve(true);
     }).catch(() => {
       return Promise.resolve(false);
-=======
-  exists: function (callback) {
-    cmdExec([Boot2Docker.command(), 'info'], function (err) {
-      if (err) {
-        callback(null, false);
-      } else {
-        callback(null, true);
-      }
->>>>>>> dec73551
     });
   },
   status: function () {
@@ -72,23 +58,12 @@
   upgrade: function () {
     return util.exec([Boot2Docker.command(), 'upgrade']);
   },
-<<<<<<< HEAD
   destroy: function () {
     return util.exec([Boot2Docker.command(), 'destroy']);
   },
   ip: function () {
     return util.exec([Boot2Docker.command(), 'ip']).then(stdout => {
       return Promise.resolve(stdout.trim().replace('\n', ''));
-=======
-  ip: function (callback) {
-    exec([Boot2Docker.command(), 'ip'], function (stderr, stdout, code) {
-      if (code) {
-        callback(stderr);
-      } else {
-        console.log(stderr, stdout, code);
-        callback(null, stdout.trim().replace('\n', ''));
-      }
->>>>>>> dec73551
     });
   },
   erase: function () {
@@ -118,17 +93,11 @@
         var usedGb = parseInt(tokens[2], 10) / 1000000;
         var totalGb = parseInt(tokens[3], 10) / 1000000;
         var percent = parseInt(tokens[4].replace('%', ''), 10);
-<<<<<<< HEAD
-        Promise.resolve({
+        return {
           used_gb: usedGb.toFixed(2),
           total_gb: totalGb.toFixed(2),
-=======
-        callback(null, {
-          usedGb: usedGb.toFixed(2),
-          totalGb: totalGb.toFixed(2),
->>>>>>> dec73551
           percent: percent
-        });
+        };
       } catch (err) {
         return Promise.reject(err);
       }
@@ -149,41 +118,19 @@
         var freeGb = parseInt(tokens[3], 10) / 1000;
         var totalGb = usedGb + freeGb;
         var percent = Math.round(usedGb / totalGb * 100);
-<<<<<<< HEAD
-        return Promise.resolve({
+        return {
           used_gb: usedGb.toFixed(2),
           total_gb: totalGb.toFixed(2),
           free_gb: freeGb.toFixed(2),
-=======
-        callback(null, {
-          usedGb: usedGb.toFixed(2),
-          totalGb: totalGb.toFixed(2),
-          freeGb: freeGb.toFixed(2),
->>>>>>> dec73551
           percent: percent
-        });
+        };
       } catch (err) {
         return Promise.reject(err);
       }
     });
   },
-<<<<<<< HEAD
   stats: function () {
     Boot2Docker.state().then(state => {
-=======
-  createScratchImage: function (callback) {
-    cmdExec([Boot2Docker.command(), 'ssh', 'tar cv --files-from /dev/null | docker import - scratch'], function (err) {
-      callback(err);
-    });
-  },
-  stats: function (callback) {
-    var self = this;
-    self.state(function (err, state) {
-      if (err) {
-        callback(err);
-        return;
-      }
->>>>>>> dec73551
       if (state === 'poweroff') {
         return Promise.resolve({state: state});
       }
