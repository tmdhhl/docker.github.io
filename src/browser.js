var app = require('app');
var autoUpdater = require('auto-updater');
var BrowserWindow = require('browser-window');
var fs = require('fs');
var ipc = require('ipc');
var path = require('path');

process.env.NODE_PATH = path.join(__dirname, '/../node_modules');
process.env.RESOURCES_PATH = path.join(__dirname, '/../resources');
process.chdir(path.join(__dirname, '..'));
process.env.PATH = '/usr/local/bin:' + process.env.PATH;

var size = {}, settingsjson = {};
try {
  size = JSON.parse(fs.readFileSync(path.join(process.env[(process.platform === 'win32') ? 'USERPROFILE' : 'HOME'], 'Library', 'Application\ Support', 'Kitematic', 'size')));
} catch (err) {}
try {
  settingsjson = JSON.parse(fs.readFileSync(path.join(__dirname, '..', 'settings.json'), 'utf8'));
} catch (err) {}

var openURL = null;
app.on('open-url', function (event, url) {
  event.preventDefault();
  openURL = url;
});

app.on('ready', function () {
  var mainWindow = new BrowserWindow({
    width: size.width || 1000,
    height: size.height || 600,
    'min-width': 1000,
<<<<<<< HEAD
    'min-height': 600,
=======
    'min-height': 700,
>>>>>>> 0de00dd0
    'standard-window': false,
    resizable: true,
    frame: false,
    show: true,
  });

  mainWindow.loadUrl(path.normalize('file://' + path.join(__dirname, '..', 'build/index.html')));

  app.on('activate-with-no-open-windows', function () {
    if (mainWindow) {
      mainWindow.show();
    }
    return false;
  });

  var updating = false;
  ipc.on('application:quit-install', function () {
    updating = true;
    autoUpdater.quitAndInstall();
  });

  app.on('before-quit', function () {
    if (!updating) {
      mainWindow.webContents.send('application:quitting');
    }
  });

  mainWindow.webContents.on('new-window', function (e) {
    e.preventDefault();
  });

  mainWindow.webContents.on('will-navigate', function (e, url) {
    if (url.indexOf('build/index.html#') < 0) {
      e.preventDefault();
    }
  });

  mainWindow.webContents.on('did-finish-load', function() {
    mainWindow.setTitle('Kitematic');
    mainWindow.show();
    mainWindow.focus();

    if (openURL) {
      mainWindow.webContents.send('application:open-url', {
        url: openURL
      });
    }
    app.on('open-url', function (event, url) {
      event.preventDefault();
      mainWindow.webContents.send('application:open-url', {
        url: url
      });
    });

    if (process.env.NODE_ENV !== 'development') {
      autoUpdater.setFeedUrl('https://updates.kitematic.com/releases/latest?version=' + app.getVersion() + '&beta=' + !!settingsjson.beta);
    }
  });

  autoUpdater.on('checking-for-update', function () {
    console.log('Checking for update...');
  });

  autoUpdater.on('update-available', function () {
    console.log('Update available.');
  });

  autoUpdater.on('update-not-available', function () {
    console.log('Update not available.');
  });

  autoUpdater.on('update-downloaded', function (e, releaseNotes, releaseName, releaseDate, updateURL) {
    console.log('Update downloaded.');
    console.log(releaseNotes, releaseName, releaseDate, updateURL);
    mainWindow.webContents.send('application:update-available');
  });

  autoUpdater.on('error', function (e, error) {
    console.log('An error occured while checking for updates.');
    console.log(error);
  });
});<|MERGE_RESOLUTION|>--- conflicted
+++ resolved
@@ -29,11 +29,7 @@
     width: size.width || 1000,
     height: size.height || 600,
     'min-width': 1000,
-<<<<<<< HEAD
     'min-height': 600,
-=======
-    'min-height': 700,
->>>>>>> 0de00dd0
     'standard-window': false,
     resizable: true,
     frame: false,
