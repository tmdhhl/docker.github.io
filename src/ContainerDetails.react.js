var _ = require('underscore');
var $ = require('jquery');
var React = require('react/addons');
var Router = require('react-router');
var exec = require('exec');
var path =  require('path');
var remote = require('remote');
var rimraf = require('rimraf');
var fs = require('fs');
var dialog = remote.require('dialog');
var ContainerStore = require('./ContainerStore');
var ContainerUtil = require('./ContainerUtil');
var boot2docker = require('./Boot2Docker');
var ContainerDetailsHeader = require('./ContainerDetailsHeader.react');
var ContainerHome = require('./ContainerHome.react');
var RetinaImage = require('react-retina-image');
var Radial = require('./Radial.react');

var ContainerDetails = React.createClass({
  mixins: [Router.State, Router.Navigation],
  _oldHeight: 0,
  PAGE_HOME: 'home',
  PAGE_LOGS: 'logs',
  PAGE_SETTINGS: 'settings',
  PAGE_PORTS: 'ports',
  PAGE_VOLUMES: 'volumes',
  getInitialState: function () {
    return {
      logs: [],
      page: this.PAGE_HOME,
      env: {},
      pendingEnv: {},
      ports: {},
      defaultPort: null,
      volumes: {}
    };
  },
  componentWillReceiveProps: function () {
    this.init();
  },
  componentDidMount: function () {
    this.init();
    ContainerStore.on(ContainerStore.SERVER_PROGRESS_EVENT, this.updateProgress);
    ContainerStore.on(ContainerStore.SERVER_LOGS_EVENT, this.updateLogs);
  },
  componentWillUnmount: function () {
    ContainerStore.removeListener(ContainerStore.SERVER_PROGRESS_EVENT, this.updateProgress);
    ContainerStore.removeListener(ContainerStore.SERVER_LOGS_EVENT, this.updateLogs);
  },
  componentDidUpdate: function () {
    // Scroll logs to bottom
    var parent = $('.details-logs');
    if (parent.length) {
      if (parent.scrollTop() >= this._oldHeight) {
        parent.stop();
        parent.scrollTop(parent[0].scrollHeight - parent.height());
      }
      this._oldHeight = parent[0].scrollHeight - parent.height();
    }
  },
  init: function () {
    var container = ContainerStore.container(this.getParams().name);
    if (!container) {
      return;
    }
    this.setState({
      progress: ContainerStore.progress(this.getParams().name),
      env: ContainerUtil.env(container),
      page: this.PAGE_HOME
    });
    var ports = ContainerUtil.ports(container);
    var webPorts = ['80', '8000', '8080', '3000', '5000', '2368'];
    this.setState({
      ports: ports,
      defaultPort: _.find(_.keys(ports), function (port) {
        return webPorts.indexOf(port) !== -1;
      })
    });
    this.updateLogs();
  },
  updateLogs: function (name) {
    if (name && name !== this.getParams().name) {
      return;
    }
    this.setState({
      logs: ContainerStore.logs(this.getParams().name)
    });
  },
  updateProgress: function (name) {
    if (name === this.getParams().name) {
      this.setState({
        progress: ContainerStore.progress(name)
      });
    }
  },
  showHome: function () {
    this.setState({
      page: this.PAGE_HOME
    });
  },
  showLogs: function () {
    this.setState({
      page: this.PAGE_LOGS
    });
  },
  showPorts: function () {
    this.setState({
      page: this.PAGE_PORTS
    });
  },
  showVolumes: function () {
    this.setState({
      page: this.PAGE_VOLUMES
    });
  },
  showSettings: function () {
    this.setState({
      page: this.PAGE_SETTINGS
    });
  },
  handleView: function () {
    console.log('CLICKED');
    console.log(this.state.ports);
    console.log(this.state.defaultPort);
    if (this.state.defaultPort) {
      exec(['open', this.state.ports[this.state.defaultPort].url], function (err) {
        if (err) { throw err; }
      });
    }
  },
  handleViewLink: function (url) {
    exec(['open', url], function (err) {
      if (err) { throw err; }
    });
  },
  handleChangeDefaultPort: function (port, e) {
    if (e.target.checked) {
      this.setState({
        defaultPort: null
      });
    } else {
      this.setState({
        defaultPort: port
      });
    }
  },
  handleChooseVolumeClick: function (dockerVol) {
    var self = this;
    dialog.showOpenDialog({properties: ['openDirectory', 'createDirectory']}, function (filenames) {
      if (!filenames) {
        return;
      }
      var directory = filenames[0];
      if (directory) {
        var volumes = _.clone(self.props.container.Volumes);
        volumes[dockerVol] = directory;
        var binds = _.pairs(volumes).map(function (pair) {
          return pair[1] + ':' + pair[0];
        });
        ContainerStore.updateContainer(self.props.container.Name, {
          Binds: binds
        }, function (err) {
          if (err) { console.log(err); }
        });
      }
    });
  },
  handleOpenVolumeClick: function (path) {
    exec(['open', path], function (err) {
      if (err) { throw err; }
    });
  },
  handleRestart: function () {
    ContainerStore.restart(this.props.container.Name, function (err) {
      console.log(err);
    });
  },
  handleTerminal: function () {
    var container = this.props.container;
    var terminal = path.join(process.cwd(), 'resources', 'terminal');
    var cmd = [terminal, boot2docker.command().replace(/ /g, '\\\\\\\\ ').replace(/\(/g, '\\\\\\\\(').replace(/\)/g, '\\\\\\\\)'), 'ssh', '-t', 'sudo', 'docker', 'exec', '-i', '-t', container.Name, 'sh'];
    exec(cmd, function (stderr, stdout, code) {
      console.log(stderr);
      console.log(stdout);
      if (code) {
        console.log(stderr);
      }
    });
  },
  handleSaveContainerName: function () {
    var newName = $('#input-container-name').val();
    if (newName === this.props.container.Name) {
      return;
    }
    if (fs.existsSync(path.join(process.env.HOME, 'Kitematic', this.props.container.Name))) {
      fs.renameSync(path.join(process.env.HOME, 'Kitematic', this.props.container.Name), path.join(process.env.HOME, 'Kitematic', newName));
    }
    ContainerStore.updateContainer(this.props.container.Name, {
      name: newName
    }, function (err) {
      this.transitionTo('container', {name: newName});
      if (err) {
        console.error(err);
      }
    }.bind(this));
  },
  handleSaveEnvVar: function () {
    var $rows = $('.env-vars .keyval-row');
    var envVarList = [];
    $rows.each(function () {
      var key = $(this).find('.key').val();
      var val = $(this).find('.val').val();
      if (!key.length || !val.length) {
        return;
      }
      envVarList.push(key + '=' + val);
    });
    var self = this;
    ContainerStore.updateContainer(self.props.container.Name, {
      Env: envVarList
    }, function (err) {
      if (err) {
        console.error(err);
      } else {
        self.setState({
          pendingEnv: {}
        });
        $('#new-env-key').val('');
        $('#new-env-val').val('');
      }
    });
  },
  handleAddPendingEnvVar: function () {
    var newKey = $('#new-env-key').val();
    var newVal = $('#new-env-val').val();
    var newEnv = {};
    newEnv[newKey] = newVal;
    this.setState({
      pendingEnv: _.extend(this.state.pendingEnv, newEnv)
    });
    $('#new-env-key').val('');
    $('#new-env-val').val('');
  },
  handleRemoveEnvVar: function (key) {
    var newEnv = _.omit(this.state.env, key);
    this.setState({
      env: newEnv
    });
  },
  handleRemovePendingEnvVar: function (key) {
    var newEnv = _.omit(this.state.pendingEnv, key);
    this.setState({
      pendingEnv: newEnv
    });
  },
  handleDeleteContainer: function () {
    dialog.showMessageBox({
      message: 'Are you sure you want to delete this container?',
      buttons: ['Delete', 'Cancel']
    }, function (index) {
      var volumePath = path.join(process.env.HOME, 'Kitematic', this.props.container.Name);
      if (fs.existsSync(volumePath)) {
        rimraf(volumePath, function (err) {
          console.log(err);
        });
      }
      if (index === 0) {
        ContainerStore.remove(this.props.container.Name, function (err) {
          console.error(err);
        });
      }
    }.bind(this));
  },
  handleItemMouseEnterRun: function () {
    var $action = $(this.getDOMNode()).find('.action .run');
    $action.css("visibility", "visible");
  },
  handleItemMouseLeaveRun: function () {
    var $action = $(this.getDOMNode()).find('.action .run');
    $action.css("visibility", "hidden");
  },
  handleItemMouseEnterRestart: function () {
    var $action = $(this.getDOMNode()).find('.action .restart');
    $action.css("visibility", "visible");
  },
  handleItemMouseLeaveRestart: function () {
    var $action = $(this.getDOMNode()).find('.action .restart');
    $action.css("visibility", "hidden");
  },
  handleItemMouseEnterTerminal: function () {
    var $action = $(this.getDOMNode()).find('.action .terminal');
    $action.css("visibility", "visible");
  },
  handleItemMouseLeaveTerminal: function () {
    var $action = $(this.getDOMNode()).find('.action .terminal');
    $action.css("visibility", "hidden");
  },
  render: function () {
    var self = this;

    if (!this.state) {
      return <div></div>;
    }

    var logs = this.state.logs.map(function (l, i) {
      return <p key={i} dangerouslySetInnerHTML={{__html: l}}></p>;
    });

    if (!this.props.container) {
      return false;
    }

    var button;
    if (this.state.progress === 1) {
      button = <a className="btn btn-primary" onClick={this.handleClick}>View</a>;
    } else {
      button = <a className="btn btn-primary disabled" onClick={this.handleClick}>View</a>;
    }

    var envVars = _.map(this.state.env, function (val, key) {
      return (
        <div key={key} className="keyval-row">
          <input type="text" className="key line" defaultValue={key}></input>
          <input type="text" className="val line" defaultValue={val}></input>
          <a onClick={self.handleRemoveEnvVar.bind(self, key)} className="only-icon btn btn-action small"><span className="icon icon-cross"></span></a>
        </div>
      );
    });
    var pendingEnvVars = _.map(this.state.pendingEnv, function (val, key) {
      return (
        <div key={key} className="keyval-row">
          <input type="text" className="key line" defaultValue={key}></input>
          <input type="text" className="val line" defaultValue={val}></input>
          <a onClick={self.handleRemovePendingEnvVar.bind(self, key)} className="only-icon btn btn-action small"><span className="icon icon-arrow-undo"></span></a>
        </div>
      );
    });

    var disabledClass = '';
    if (!this.props.container.State.Running) {
      disabledClass = 'disabled';
    }

    /*var buttonClass = React.addons.classSet({
      btn: true,
      'btn-action': true,
      'with-icon': true,
      disabled: !this.props.container.State.Running
    });

    var restartButtonClass = React.addons.classSet({
      btn: true,
      'btn-action': true,
      'with-icon': true,
      disabled: this.props.container.State.Downloading || this.props.container.State.Restarting
    });

    var viewButtonClass = React.addons.classSet({
      btn: true,
      'btn-action': true,
      'with-icon': true,
      disabled: !this.props.container.State.Running || !this.state.defaultPort
    });

    var kitematicVolumes = _.pairs(this.props.container.Volumes).filter(function (pair) {
      return pair[1].indexOf(path.join(process.env.HOME, 'Kitematic')) !== -1;
    });

    var volumesButtonClass = React.addons.classSet({
      btn: true,
      'btn-action': true,
      'with-icon': true,
      disabled: !kitematicVolumes.length
    });

    var textButtonClasses = React.addons.classSet({
      'btn': true,
      'btn-action': true,
      'only-icon': true,
      'active': this.state.page === this.PAGE_LOGS,
      disabled: this.props.container.State.Downloading
    });

    var gearButtonClass = React.addons.classSet({
      'btn': true,
      'btn-action': true,
      'only-icon': true,
      'active': this.state.page === this.PAGE_SETTINGS,
      disabled: this.props.container.State.Downloading
    });*/

    var ports = _.map(_.pairs(self.state.ports), function (pair) {
      var key = pair[0];
      var val = pair[1];
      return (
        <div key={key} className="table-values">
        <span className="value-left">{key}</span><span className="icon icon-arrow-right"></span>
        <a className="value-right" onClick={self.handleViewLink.bind(self, val.url)}>{val.display}</a>
        </div>
      );
    });

    var volumes = _.map(self.props.container.Volumes, function (val, key) {
      if (!val || val.indexOf(process.env.HOME) === -1) {
        val = 'No Host Folder';
      }
      return (
        <div key={key} className="table-values">
        <span className="value-left">{key}</span><span className="icon icon-arrow-right"></span>
        <a className="value-right">{val.replace(process.env.HOME, '~')}</a>
        </div>
      );
    });

    var body;
    if (this.props.container.State.Downloading) {
      if (this.state.progress) {
        body = (
          <div className="details-progress">
<<<<<<< HEAD
=======
            <h2>Downloading</h2>
>>>>>>> 37d8801f
            <Radial progress={Math.round(this.state.progress * 100)}/>
          </div>
        );
      }
    } else {
      if (this.state.page === this.PAGE_HOME) {
        body = (
          <ContainerHome ports={this.state.ports} defaultPort={this.state.defaultPort} logs={logs} container={this.props.container} />
        );
      } else if (this.state.page === this.PAGE_LOGS) {
        body = (
          <div className="details-panel details-logs logs">
            {logs}
          </div>
        );
      } else if (this.state.page === this.PAGE_PORTS) {
        body = (
          <div className="details-panel">
            <div className="ports">
              <h3>Configure Ports</h3>
              <div className="table">
                <div className="table-labels">
                  <div className="label-left">DOCKER PORT</div>
                  <div className="label-right">MAC PORT</div>
                </div>
                {ports}
              </div>
            </div>
          </div>
        );
      } else if (this.state.page === this.PAGE_VOLUMES) {
        body = (
          <div className="details-panel">
            <div className="volumes">
              <h3>Configure Volumes</h3>
              <div className="table">
                <div className="table-labels">
                  <div className="label-left">DOCKER FOLDER</div>
                  <div className="label-right">MAC FOLDER</div>
                </div>
                {volumes}
              </div>
            </div>
          </div>
        );
      } else {
        var rename = (
          <div className="settings-section">
            <h3>Container Name</h3>
            <div className="container-name">
              <input id="input-container-name" type="text" className="line" placeholder="Container Name" defaultValue={this.props.container.Name}></input>
            </div>
            <a className="btn btn-action" onClick={this.handleSaveContainerName}>Save</a>
          </div>
        );
        body = (
          <div className="details-panel">
            <div className="settings">
              {rename}
              <div className="settings-section">
                <h3>Environment Variables</h3>
                <div className="env-vars-labels">
                  <div className="label-key">KEY</div>
                  <div className="label-val">VALUE</div>
                </div>
                <div className="env-vars">
                  {envVars}
                  {pendingEnvVars}
                  <div className="keyval-row">
                    <input id="new-env-key" type="text" className="key line"></input>
                    <input id="new-env-val" type="text" className="val line"></input>
                    <a onClick={this.handleAddPendingEnvVar} className="only-icon btn btn-positive small"><span className="icon icon-add-1"></span></a>
                  </div>
                </div>
                <a className="btn btn-action" onClick={this.handleSaveEnvVar}>Save</a>
              </div>
              <div className="settings-section">
                <h3>Delete Container</h3>
                <a className="btn btn-action" onClick={this.handleDeleteContainer}>Delete Container</a>
              </div>
            </div>
          </div>
        );
      }
    }

    var tabHomeClasses = React.addons.classSet({
      'tab': true,
      'active': this.state.page === this.PAGE_HOME,
      disabled: this.props.container.State.Downloading
    });

    var tabLogsClasses = React.addons.classSet({
      'tab': true,
      'active': this.state.page === this.PAGE_LOGS,
      disabled: this.props.container.State.Downloading
    });

    var tabSettingsClasses = React.addons.classSet({
      'tab': true,
      'active': this.state.page === this.PAGE_SETTINGS,
      disabled: this.props.container.State.Downloading
    });

    /*var ports = _.map(_.pairs(self.state.ports), function (pair, index, list) {
      var key = pair[0];
      var val = pair[1];
      return (
        <div key={key} className="table-values">
          <span className="value-left">{key}</span><span className="icon icon-arrow-right"></span>
          <a className="value-right" onClick={self.handleViewLink.bind(self, val.url)}>{val.display}</a>
          <input onChange={self.handleChangeDefaultPort.bind(self, key)} type="checkbox" checked={self.state.defaultPort === key}/> <label>Default</label>
        </div>
      );
    });

    var volumes = _.map(self.props.container.Volumes, function (val, key) {
      if (!val || val.indexOf(process.env.HOME) === -1) {
        val = <span>No folder<a className="btn btn-primary btn-xs" onClick={self.handleChooseVolumeClick.bind(self, key)}>Choose</a></span>;
      } else {
        val = <span><a className="value-right" onClick={self.handleOpenVolumeClick.bind(self, val)}>{val.replace(process.env.HOME, '~')}</a> <a className="btn btn-primary btn-xs" onClick={self.handleChooseVolumeClick.bind(self, key)}>Choose</a></span>;
      }
      return (
        <div key={key} className="table-values">
          <span className="value-left">{key}</span><span className="icon icon-arrow-right"></span>
          {val}
        </div>
      );
    });*/

  /*  var view;
    if (this.state.defaultPort) {
      view = (
        <div className="action btn-group">
          <a className={viewButtonClass} onClick={this.handleView}><span className="icon icon-preview-2"></span><span className="content">View</span></a>
          <a className={dropdownViewButtonClass} onClick={this.handleViewDropdown}><span className="icon-dropdown icon icon-arrow-37"></span></a>
        </div>
      );
    } else {
      view = (
        <div className="action">
          <a className={dropdownViewButtonClass} onClick={this.handleViewDropdown}><span className="icon icon-preview-2"></span> <span className="content">Ports</span> <span className="icon-dropdown icon icon-arrow-37"></span></a>
        </div>
      );
    }*/

    return (
      <div className="details">
        <ContainerDetailsHeader container={this.props.container} />
        <div className="details-subheader">
          <div className="details-header-actions">
            <div className="action" onMouseEnter={this.handleItemMouseEnterRun} onMouseLeave={this.handleItemMouseLeaveRun}>
              <span className="action-icon" onClick={this.handleView}><RetinaImage src="button-run.png"/></span>
              <span className="btn-label run">Run</span>
            </div>
            <div className="action" onMouseEnter={this.handleItemMouseEnterRestart} onMouseLeave={this.handleItemMouseLeaveRestart}>
              <span className="action-icon" onClick={this.handleRestart}><RetinaImage src="button-restart.png"/></span>
              <span className="btn-label restart">Restart</span>
            </div>
            <div className="action" onMouseEnter={this.handleItemMouseEnterTerminal} onMouseLeave={this.handleItemMouseLeaveTerminal}>
              <span className="action-icon" onClick={this.handleTerminal}><RetinaImage src="button-terminal.png"/></span>
              <span className="btn-label terminal">Terminal</span>
            </div>
          </div>
          <div className="details-subheader-tabs">
            <span className={tabHomeClasses} onClick={this.showHome}>Home</span>
            <span className={tabLogsClasses} onClick={this.showLogs}>Logs</span>
            <span className={tabSettingsClasses} onClick={this.showSettings}>Settings</span>
          </div>
        </div>
        {body}
      </div>
    );
  }
});

module.exports = ContainerDetails;<|MERGE_RESOLUTION|>--- conflicted
+++ resolved
@@ -417,10 +417,6 @@
       if (this.state.progress) {
         body = (
           <div className="details-progress">
-<<<<<<< HEAD
-=======
-            <h2>Downloading</h2>
->>>>>>> 37d8801f
             <Radial progress={Math.round(this.state.progress * 100)}/>
           </div>
         );
