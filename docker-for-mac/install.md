---
description: How to install Docker for Mac
keywords: mac, beta, alpha, install, download
title: Install Docker for Mac
---

The Docker for Mac install package includes everything you need to run Docker on
a Mac. This topic describes pre-install considerations, and how to download and
install Docker for Mac.

> **Already have Docker for Mac?** If you already have Docker for Mac installed, and are ready to get started, skip to [Getting started](index.md) to
work through the rest of the Docker for Mac tour and information, or jump over
to the tutorials at [Learn Docker](/learn.md).

## Download Docker for Mac

If you have not already done so, please install Docker for Mac. You can download
installers from the Stable or beta channel. For more about Stable and Edge
channels, see the [FAQs](/docker-for-mac/faqs.md#stable-and-edge-channels).

<table style="width:100%">
  <tr>
<<<<<<< HEAD
    <th>Stable channel</th>
    <th>Beta channel</th>
=======
    <th style="font-size: x-large; font-family: arial">Stable channel</th>
    <th style="font-size: x-large; font-family: arial">Edge channel</th>
>>>>>>> 3108d86b
  </tr>
  <tr valign="top">
    <td width="50%">This installer is fully baked and tested, and comes
    with the latest GA version of Docker Engine along with <a
    href="https://github.com/docker/docker/blob/master/experimental/README.md"> experimental features in Docker Engine</a>, which are enabled by
    default and configurable on <a href="index#daemon-experimental-mode">Docker Daemon preferences for experimental mode</a>. <br><br>This is the
    best channel to use if you want a reliable platform to work with.
    (Be sure to disable experimental features for apps in production.) <br><br>These releases follow a version schedule with a longer lead
    time than the Edge releases, synched with Docker Engine releases and
    hotfixes.<br><br>On the Stable channel, you can select whether to send usage
    statistics and other data.
    </td>
    <td width="50%">This installer provides the latest Edge release of
    Docker for Mac, offers cutting edge features along with
    <a href="https://github.com/docker/docker/blob/master/experimental/README.md"> experimental features in Docker Engine</a>, which are enabled by
    default and configurable on <a href="index#daemon-experimental-mode">Docker Daemon preferences for experimental mode</a>. <br><br>This is the
    best channel to use if you want to experiment with features under development, and can weather some instability and bugs. This channel
    is a continuation of the Edge program, where you can provide feedback
    as the apps evolve. Releases are typically more frequent than for
    Stable, often one or more per month. <br><br>We collect all usage
    data on Edge releases across the board.</td>
  </tr>
  <tr valign="top">
  <td width="50%">
<<<<<<< HEAD
  <a class="button primary-btn" href="https://download.docker.com/mac/stable/Docker.dmg">Get Docker for Mac (stable)</a><br><br>

  <a class="text-link" href="https://download.docker.com/mac/stable/Docker.dmg.sha256sum">Download checksum: Docker.dmg SHA256</a>
  </td>
  <td width="50%">
  <a class="button primary-btn" href="https://download.docker.com/mac/beta/Docker.dmg">Get Docker for Mac (beta)</a><br><br>

  <a class="text-link" href="https://download.docker.com/mac/beta/Docker.dmg.sha256sum">Download checksum: Docker.dmg SHA256</a>
=======
  <a class="button darkblue-btn" href="https://download.docker.com/mac/stable/Docker.dmg">Get Docker for Mac (Stable)</a><br><br>
  <a href="https://download.docker.com/mac/stable/Docker.dmg.sha256sum"><font color="#BDBDBD" size="-1">Download checksum: Docker.dmg SHA256</font></a>
  </td>
  <td width="50%">
  <a class="button darkblue-btn" href="https://download.docker.com/mac/beta/Docker.dmg">Get Docker for Mac (Edge)</a><br><br>
  <a href="https://download.docker.com/mac/beta/Docker.dmg.sha256sum"><font color="#BDBDBD" size="-1">Download checksum: Docker.dmg SHA256</font></a>
>>>>>>> 3108d86b
  </td>
  </tr>
</table>

>**Important Notes**:
>
> - Docker for Mac requires OS X El Capitan 10.11 or newer macOS release running on a 2010 or
   newer Mac, with Intel's  hardware support for MMU virtualization. The app will run on 10.10.3 Yosemite, but with limited support. Please see
   [What to know before you install](#what-to-know-before-you-install)
   for a full explanation and list of prerequisites.
>
> - You can switch between Edge and Stable versions, but you must have only one
   app installed at a time. Also, you will need to save images and export
   containers you want to keep before uninstalling the current version before
   installing another. For more about this, see the
   [FAQs about Stable and Edge channels](faqs.md#stable-and-edge-channels).

##  What to know before you install

* **README FIRST for Docker Toolbox and Docker Machine users**: If you are
  already running Docker on your machine, first read
  [Docker for Mac vs. Docker Toolbox](docker-toolbox.md) to understand the
  impact of this installation on your existing setup, how to set your environment
  for Docker for Mac, and how the two products can coexist.
<p />
* **Relationship to Docker Machine**: Installing Docker for Mac does not affect
  machines you created with Docker Machine. You'll get the option to copy
  containers and images from your local `default` machine (if one exists) to the
  new Docker for Mac [HyperKit](https://github.com/docker/HyperKit/)" VM. When
  you are running Docker for Mac, you do not need Docker Machine nodes running
  at all locally (or anywhere else). With Docker for Mac, you have a new, native
  virtualization system running (HyperKit) which takes the place of the
  VirtualBox system. To learn more, see
  [Docker for Mac vs. Docker Toolbox](docker-toolbox.md).
<p />
* **System Requirements**: Docker for Mac will launch only if all of these
  requirements are met.
  <p />
  - Mac must be a 2010 or newer model, with Intel's hardware support for memory
    management unit (MMU) virtualization; i.e., Extended Page Tables (EPT) and
    Unrestricted Mode.
  <p />
  - OS X El Capitan 10.11 and newer macOS releases are supported. At a minimum,
    Docker for Mac requires macOS Yosemite 10.10.3 or newer, with the caveat
    that going forward 10.10.x is a use-at-your-own risk proposition.
  <p />
  - Starting with Docker for Mac Stable release 1.13 (upcoming), and concurrent
    Edge releases, we will no longer address issues specific to OS X Yosemite
    10.10. In future releases, Docker for Mac could stop working on OS X Yosemite
    10.10 due to the deprecated status of this OS X version. We recommend
    upgrading to the latest version of macOS.
  <p />
  - At least 4GB of RAM
  <p />
  - VirtualBox prior to version 4.3.30 must NOT be installed (it is incompatible
    with Docker for Mac)

  > **Note**: If your system does not satisfy these requirements, you can
  > install [Docker Toolbox](/toolbox/overview.md), which uses Oracle VirtualBox
  > instead of HyperKit.

* **What the install includes**: The installation provides
  [Docker Engine](/engine/userguide/intro/), Docker CLI client,
  [Docker Compose](/compose/overview/), and [Docker Machine](/machine/overview/).

## Install and Run Docker for Mac

1.  Double-click `Docker.dmg` to open the installer, then drag Moby the whale to
    the Applications folder.

	  ![Install Docker app](/docker-for-mac/images/docker-app-drag.png)

	  You will be asked to authorize `Docker.app` with your system password during
    the install process. Privileged access is needed to install  networking
    components and links to the Docker apps.

2.  Double-click `Docker.app` to start Docker.

	  ![Docker app in Hockeyapp](/docker-for-mac/images/docker-app-in-apps.png)

	  The whale in the top status bar indicates that Docker is running, and
    accessible from a terminal.

	  ![Whale in menu bar](/docker-for-mac/images/whale-in-menu-bar.png)

	  If you just installed the app, you also get a success message with suggested
    next steps and a link to this documentation. Click the whale (![whale](/docker-for-mac/images/whale-x.png))
    in the status bar to dismiss this popup.

	  ![Startup information](/docker-for-mac/images/mac-install-success-docker-cloud.png)

3.  Click the whale (![whale-x](images/whale-x.png)) to get Preferences and
    other options.

	  ![Docker context menu](images/menu.png)

4.  Select **About Docker** to verify that you have the latest version.

Congratulations! You are up and running with Docker for Mac.

## Where to go next

* [Getting started](index.md) provides an overview of Docker for Mac,
basic Docker command examples, how to get help or give feedback, and
links to all topics in the Docker for Mac guide.

* [Troubleshooting](troubleshoot.md) describes common problems,
workarounds, how to run and submit diagnostics, and submit issues.

* [FAQs](faqs.md) provides answers to frequently asked questions.

* [Release Notes](release-notes.md) lists component updates, new features, and improvements associated with Stable and Edge releases.

* [Learn Docker](/learn.md) provides general Docker tutorials.<|MERGE_RESOLUTION|>--- conflicted
+++ resolved
@@ -20,13 +20,8 @@
 
 <table style="width:100%">
   <tr>
-<<<<<<< HEAD
-    <th>Stable channel</th>
-    <th>Beta channel</th>
-=======
     <th style="font-size: x-large; font-family: arial">Stable channel</th>
     <th style="font-size: x-large; font-family: arial">Edge channel</th>
->>>>>>> 3108d86b
   </tr>
   <tr valign="top">
     <td width="50%">This installer is fully baked and tested, and comes
@@ -51,23 +46,12 @@
   </tr>
   <tr valign="top">
   <td width="50%">
-<<<<<<< HEAD
-  <a class="button primary-btn" href="https://download.docker.com/mac/stable/Docker.dmg">Get Docker for Mac (stable)</a><br><br>
-
-  <a class="text-link" href="https://download.docker.com/mac/stable/Docker.dmg.sha256sum">Download checksum: Docker.dmg SHA256</a>
-  </td>
-  <td width="50%">
-  <a class="button primary-btn" href="https://download.docker.com/mac/beta/Docker.dmg">Get Docker for Mac (beta)</a><br><br>
-
-  <a class="text-link" href="https://download.docker.com/mac/beta/Docker.dmg.sha256sum">Download checksum: Docker.dmg SHA256</a>
-=======
   <a class="button darkblue-btn" href="https://download.docker.com/mac/stable/Docker.dmg">Get Docker for Mac (Stable)</a><br><br>
   <a href="https://download.docker.com/mac/stable/Docker.dmg.sha256sum"><font color="#BDBDBD" size="-1">Download checksum: Docker.dmg SHA256</font></a>
   </td>
   <td width="50%">
   <a class="button darkblue-btn" href="https://download.docker.com/mac/beta/Docker.dmg">Get Docker for Mac (Edge)</a><br><br>
   <a href="https://download.docker.com/mac/beta/Docker.dmg.sha256sum"><font color="#BDBDBD" size="-1">Download checksum: Docker.dmg SHA256</font></a>
->>>>>>> 3108d86b
   </td>
   </tr>
 </table>
