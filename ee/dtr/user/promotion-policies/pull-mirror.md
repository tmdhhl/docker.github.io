---
title: Mirror images from another registry
description: Learn how to set up a repository to poll for changes in another registry and automatically pull new images from it.
keywords: registry, promotion, mirror
---

Docker Trusted Registry allows you to set up a mirror of a repository by
constantly polling it and pulling new image tags as they are pushed. This ensures your images are replicated across different registries for high availability. It also makes it easy to create a development pipeline that allows different
users access to a certain image without giving them access to everything in the remote registry.

![pull mirror](../../images/pull-mirror-1.svg)

To mirror a repository, start by [creating a repository](../manage-images/index.md)
in the DTR deployment that will serve as your mirror. Previously, you were only able to set up pull mirroring from the API. Starting in DTR 2.6, you can also mirror and pull from a remote DTR or Docker Hub repository. 

## Pull mirroring on the web interface

To get started:

1.  Navigate to `https://<dtr-url>` and log in with your UCP credentials. 

2.  Select **Repositories** on the left navigation pane, and then click on the name of the repository that you want to view. Note that you will have to click on the repository name following the `/` after the specific namespace for your repository.

3.  Select the **Mirrors** tab and click **New mirror policy**.

4. In the ***New Mirror*** page, specify the following details:
   * Mirror direction: Choose "Pull from remote registry"
   * Registry type: You can choose between **Docker Trusted Registry** and **Docker Hub**. If you choose DTR, enter your DTR URL. Otherwise, **Docker Hub** defaults to `https://index.docker.io`.
   * Username and Password or access token: Your credentials in the remote repository you wish to poll from. To use an access token instead of your password, see [authentication token](../access-tokens.md).
   * Repository: Enter the `namespace` and the `repository name after the `/`.
   * Show advanced settings: Enter the TLS details for the remote repository or check `Skip TLS verification`.


    ![](../../images/pull-mirror-1.png){: .img-fluid .with-border}



5. Click **Connect**.


## Pull mirroring on the API

The easiest way to interact with the DTR API is to use the interactive documentation
available from the web interface. Click **API** from the bottom left navigation pane.

Search for the endpoint:

```
POST /api/v0/repositories/{namespace}/{reponame}/pollMirroringPolicies
```

Click **Try it out** and enter your HTTP request details. `namespace` and `reponame` refer
to the repository that will be the mirror. The other fields refer to the remote repository to poll from and the credentials to use. As a best practice, use a service account just for this purpose. Instead of providing the password for that account, you should pass an
[authentication token](../access-tokens.md).

If the Docker Trusted or Hub registry to mirror images from is using self-signed certificates or
certificates signed by your own certificate authority, you also need to provide
the public key certificate for that certificate authority.
You can get it by accessing `https://<dtr-domain>/ca`.

<<<<<<< HEAD
Click **Execute**. On success, the API returns an `HTTP 201` response. 

> Known Issues
>
> For issues related to pull mirroring, see Known Issues section of [DTR 2.6.0 release notes](../../release-notes).

## Review the poll mirror job log

Once configured, the system polls for changes in the remote repository and runs the `poll_mirror` job every 30 minutes. On success, the system will pull in new images and mirror them in your local repository. Starting in DTR 2.6, you can filter for `poll_mirror` jobs to review when it was last ran. To manually trigger the job and force pull mirroring, use the `POST /api/v0/jobs` API endpoint and specify `poll_mirror` as your action.

```
curl -X POST "https:/<dtr-url>/api/v0/jobs" -H "accept: application/json" -H "content-type: application/json" -d "{ \"action\": \"poll_mirror\"}"
```

See [Manage Jobs](../../admin/manage-jobs/job-queue/) to learn more about job management within DTR.
=======
Click **execute** and make sure you got an HTTP 201 response, signaling that the
repository is polling the source repository every couple of minutes
>>>>>>> d7a21d29

## Where to go next

* [Mirror images to another registry](push-mirror.md)<|MERGE_RESOLUTION|>--- conflicted
+++ resolved
@@ -58,7 +58,6 @@
 the public key certificate for that certificate authority.
 You can get it by accessing `https://<dtr-domain>/ca`.
 
-<<<<<<< HEAD
 Click **Execute**. On success, the API returns an `HTTP 201` response. 
 
 > Known Issues
@@ -74,10 +73,7 @@
 ```
 
 See [Manage Jobs](../../admin/manage-jobs/job-queue/) to learn more about job management within DTR.
-=======
-Click **execute** and make sure you got an HTTP 201 response, signaling that the
-repository is polling the source repository every couple of minutes
->>>>>>> d7a21d29
+
 
 ## Where to go next
 
