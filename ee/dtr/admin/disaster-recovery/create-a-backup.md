--- conflicted
+++ resolved
@@ -99,7 +99,6 @@
 #### Example backup commands
 
 ##### Local images
-<<<<<<< HEAD
 
 {% raw %}
 ```none
@@ -110,24 +109,6 @@
 {% endraw %}
 
 ##### NFS-mounted images
-=======
->>>>>>> e0dc2896
-
-{% raw %}
-```none
-sudo tar -cf dtr-image-backup-$(date +%Y%m%d-%H_%M_%S).tar \
-<<<<<<< HEAD
-  /var/lib/docker/volumes/dtr-registry-nfs-$(docker ps --filter name=dtr-rethinkdb \
-=======
-  /var/lib/docker/volumes/dtr-registry-$(docker ps --filter name=dtr-rethinkdb \
->>>>>>> e0dc2896
-  --format "{{ .Names }}" | sed 's/dtr-rethinkdb-//')
-```
-{% endraw %}
-
-<<<<<<< HEAD
-=======
-##### NFS-mounted images
 
 {% raw %}
 ```none
@@ -137,7 +118,6 @@
 ```
 {% endraw %}
 
->>>>>>> e0dc2896
 ###### Expected output
 ```bash
 tar: Removing leading `/' from member names
@@ -150,14 +130,8 @@
 ### Back up DTR metadata
 
 To create a DTR backup, load your UCP client bundle, and run the following
-<<<<<<< HEAD
 chained commands:
 
-{% raw %}
-=======
-concatenated commands:
-
->>>>>>> e0dc2896
 ```none
 DTR_VERSION=$(docker container inspect $(docker container ps -f name=dtr-registry -q) | \
   grep -m1 -Po '(?<=DTR_VERSION=)\d.\d.\d'); \
@@ -182,19 +156,11 @@
 * `<ucp-username>` is the username of a UCP administrator.
 * `<replica-id>` is the DTR replica ID to back up.
 
-<<<<<<< HEAD
 The above chained commands run through the following tasks:
 1. Sets your DTR version and replica ID. To back up 
 a specific replica, set the replica ID manually by modifying the 
 `--existing-replica-id` flag in the backup command. 
 2. Prompts you for your UCP URL (domain and port) and admin username.
-=======
-The above concatenated commands run through the following tasks:
-1. Sets your DTR version and replica ID. To back up 
-a specific replica, set the replica ID manually by modifying the 
-`--existing-replica-id` flag in the backup command. 
-2. Prompts you for your UCP URL (domain and port), username, and password.
->>>>>>> e0dc2896
 3. Prompts you for your UCP password without saving it to your disk or printing it on the terminal.
 4. Retrieves the CA certificate for your specified UCP URL. To skip TLS verification, replace the `--ucp-ca` 
 flag with `--ucp-insecure-tls`. Docker does not recommend this flag for production environments.
