--- conflicted
+++ resolved
@@ -79,12 +79,9 @@
 
 # Version 2.5
 
-<<<<<<< HEAD
-## 2.5.3 
-
-(2018-6-21)
-=======
-## 2.5.6 (2018-10-25)
+## 2.5.6 
+
+(2018-10-25)
 
 ### Bug Fixes
 * Fixed a bug where Windows images could not be promoted. (docker/dhe-deploy#9215)
@@ -95,7 +92,9 @@
 * Backported ManifestList fixes. (docker/dhe-deploy#9547)
 * Removed support sidebar link and associated content. (docker/dhe-deploy#9411)
 
-## 2.5.5 (2018-8-30)
+## 2.5.5 
+
+(2018-8-30)
 
 ### Bug Fixes
 
@@ -103,8 +102,9 @@
 * Fixed bug to enable poll mirroring with Windows images.
 * The RethinkDB image has been patched to remove unused components with known vulnerabilities including the rethinkcli. To get an equivalent interface run rethinkcli from a separate image using `docker run -it --rm --net dtr-ol -v dtr-ca-$REPLICA_ID:/ca dockerhubenterprise/rethinkcli $REPLICA_ID`.
 
-## 2.5.3 (2018-6-21)
->>>>>>> 12979d0f
+## 2.5.3 
+
+(2018-6-21)
 
 ### New Features
 
