--- conflicted
+++ resolved
@@ -80,11 +80,7 @@
     - Manual cluster upgrade: Performed using the CLI. Automatically upgrades manager
     nodes and allows you to control the upgrade order of worker nodes. This type of upgrade is more
     advanced than the automated, in-place cluster upgrade.
-<<<<<<< HEAD
-        - [Upgrade existing nodes in place](#upgrade-existing-nodes-in-place): Performed using the CLI.
-=======
         - [Upgrade existing nodes in place](#phased-in-place-cluster-upgrade): Performed using the CLI. 
->>>>>>> dbee5b0a
         Automatically upgrades manager nodes and allows you to control the order of worker node upgrades.
         - [Replace all worker nodes using blue-green deployment](#replace-existing-worker-nodes-using-blue-green-deployment):
         Performed using the CLI. This type of upgrade allows you to
@@ -132,11 +128,7 @@
 - Manual cluster upgrade: Performed using the CLI. Automatically upgrades manager
 nodes and allows you to control the upgrade order of worker nodes. This type of upgrade is more
 advanced than the automated, in-place cluster upgrade.
-<<<<<<< HEAD
-    - [Upgrade existing nodes in place](#upgrade-existing-nodes-in-place): Performed using the CLI.
-=======
     - [Upgrade existing nodes in place](#phased-in-place-cluster-upgrade): Performed using the CLI. 
->>>>>>> dbee5b0a
         Automatically upgrades manager nodes and allows you to control the order of worker node upgrades.
     - [Replace all worker nodes using blue-green deployment](#replace-existing-worker-nodes-using-blue-green-deployment):
     Performed using the CLI. This type of upgrade allows you to
@@ -334,7 +326,7 @@
       Kubelet is unhealthy: Kubelet stopped posting node status
       ```
 
-      - Alternatively, you may see other port errors such as the one below in the ucp-controller
+    - Alternatively, you may see other port errors such as the one below in the ucp-controller
       container logs:
       ```
       http: proxy error: dial tcp 10.14.101.141:12388: connect: no route to host
