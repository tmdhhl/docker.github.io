--- conflicted
+++ resolved
@@ -4,14 +4,10 @@
 keywords: UCP, uninstall, install, Docker EE
 ---
 
-<<<<<<< HEAD
 >{% include enterprise_label_shortform.md %}
 
 Docker UCP is designed to scale as your applications grow in size and usage.
 You can [add and remove nodes](../configure/scale-your-cluster.md) from the
-=======
-Docker Universal Control Plane (UCP) is designed to scale as your applications grow in size and usage. You can [add and remove nodes](../configure/scale-your-cluster.md) from the
->>>>>>> 332ff122
 cluster to make it scale to your needs.
 
 You can also uninstall UCP from your cluster. In this case, the UCP services are stopped and removed, but your Docker Engines will continue running in swarm mode. You applications will continue running normally.
