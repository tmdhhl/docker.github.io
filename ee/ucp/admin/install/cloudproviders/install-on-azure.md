---
title: Install UCP on Azure
description: Learn how to install Docker Universal Control Plane in a Microsoft Azure environment.
keywords: Universal Control Plane, UCP, install, Docker EE, Azure, Kubernetes
redirect_from:
- /ee/ucp/admin/install/install-on-azure/
---

Docker Universal Control Plane (UCP) closely integrates with Microsoft Azure for its Kubernetes Networking
and Persistent Storage feature set. UCP deploys the Calico CNI provider. In Azure,
the Calico CNI leverages the Azure networking infrastructure for data path
networking and the Azure IPAM for IP address management. There are
infrastructure prerequisites required prior to UCP installation for the
Calico / Azure integration.

## Docker UCP Networking

Docker UCP configures the Azure IPAM module for Kubernetes to allocate IP
addresses for Kubernetes pods. The Azure IPAM module requires each Azure virtual
machine which is part of the Kubernetes cluster to be configured with a pool of IP
addresses.

There are two options for provisoning IPs for the Kubernetes cluster on Azure:

- _An automated mechanism provided by UCP which allows for IP pool configuration and maintenance
  for standalone Azure virtual machines._ This service runs within the
  `calico-node` daemonset and provisions 128 IP addresses for each
  node by default. For information on customizing this value, see [Adjust the IP count value](#adjust-the-ip-count-value).
- _Manual provision of additional IP address for each Azure virtual machine._ This
  could be done through the Azure Portal, the Azure CLI `$ az network nic ip-config create`,
  or an ARM template. You can find an example of an ARM template
  [here](#manually-provision-ip-address-pools-as-part-of-an-azure-virtual-machine-scale-set).

## Azure Prerequisites

You must meet the following infrastructure prerequisites to successfully deploy Docker UCP on Azure. **Failure to meet these prerequisites may result in significant errors during the installation process.**

- All UCP Nodes (Managers and Workers) need to be deployed into the same Azure
  Resource Group. The Azure Networking components (Virtual Network, Subnets,
  Security Groups) could be deployed in a second Azure Resource Group.
- The Azure Virtual Network and Subnet must be appropriately sized for your
  environment, as addresses from this pool will be consumed by Kubernetes Pods.
  For more information, see [Considerations for IPAM
  Configuration](#considerations-for-ipam-configuration).
- All UCP worker and manager nodes need to be attached to the same Azure
  Subnet.
- Internal IP addresses for all nodes should be [set to
  Static](https://docs.microsoft.com/en-us/azure/virtual-network/virtual-networks-static-private-ip-arm-pportal),
  rather than the default of Dynamic.
- The Azure Virtual Machine Object Name needs to match the Azure Virtual Machine
  Computer Name and the Node Operating System's Hostname which is the FQDN of
  the host, including domain names. Note that this requires all characters to be in lowercase.
- An Azure Service Principal with `Contributor` access to the Azure Resource
  Group hosting the UCP Nodes. This Service principal will be used by Kubernetes
  to communicate with the Azure API. The Service Principal ID and Secret Key are
  needed as part of the UCP prerequisites. If you are using a separate Resource
  Group for the networking components, the same Service Principal will need
  `Network Contributor` access to this Resource Group.

UCP requires the following information for the installation:

- `subscriptionId` - The Azure Subscription ID in which the UCP
objects are being deployed.
- `tenantId` - The Azure Active Directory Tenant ID in which the UCP
objects are being deployed.
- `aadClientId` - The Azure Service Principal ID.
- `aadClientSecret` - The Azure Service Principal Secret Key.

### Azure Configuration File

For UCP to integrate with Microsoft Azure, all Linux UCP Manager and Linux UCP
Worker nodes in your cluster need an identical Azure configuration file,
`azure.json`.  Place this file within `/etc/kubernetes` on each host. Since the
configution file is owned by `root`, set its permissions to `0644` to ensure
the container user has read access.

The following is an example template for `azure.json`. Replace `***` with real values, and leave the other
parameters as is.

```json
{
    "cloud":"AzurePublicCloud",
    "tenantId": "***",
    "subscriptionId": "***",
    "aadClientId": "***",
    "aadClientSecret": "***",
    "resourceGroup": "***",
    "location": "***",
    "subnetName": "***",
    "securityGroupName": "***",
    "vnetName": "***",
    "useInstanceMetadata": true
}
```

There are some optional parameters for Azure deployments:

- `primaryAvailabilitySetName` - The Worker Nodes availability set.
- `vnetResourceGroup` - The Virtual Network Resource group, if your Azure Network objects live in a
seperate resource group.
- `routeTableName` - If you have defined multiple Route tables within
an Azure subnet.

See the [Kubernetes Azure Cloud Provider Config](https://github.com/kubernetes/cloud-provider-azure/blob/master/docs/cloud-provider-config.md) for more details on this configuration file.

## Guidelines for IPAM Configuration

> **Warning**
>
> You must follow these guidelines and either use the appropriate size network in Azure or take the proper action to fit within the subnet.
> Failure to follow these guidelines may cause significant issues during the
> installation process.

The subnet and the virtual network associated with the primary interface of the
Azure virtual machines need to be configured with a large enough address
prefix/range. The number of required IP addresses depends on the workload and
the number of nodes in the cluster.

For example, in a cluster of 256 nodes, make sure that the address space of the subnet and the
virtual network can allocate at least 128 * 256 IP addresses, in order to run a maximum of 128 pods
concurrently on a node. This would be ***in addition to*** initial IP allocations to virtual machine
NICs (network interfaces) during Azure resource creation.

Accounting for IP addresses that are allocated to NICs during virtual machine bring-up, set
the address space of the subnet and virtual network to `10.0.0.0/16`. This
ensures that the network can dynamically allocate at least 32768 addresses,
plus a buffer for initial allocations for primary IP addresses.

> Azure IPAM, UCP, and Kubernetes
>
> The Azure IPAM module queries an Azure virtual machine's metadata to obtain
> a list of IP addresses which are assigned to the virtual machine's NICs. The
> IPAM module allocates these IP addresses to Kubernetes pods. You configure the
> IP addresses as `ipConfigurations` in the NICs associated with a virtual machine
> or scale set member, so that Azure IPAM can provide them to Kubernetes when
> requested.
{: .important}

## Manually provision IP address pools as part of an Azure virtual machine scale set

Configure IP Pools for each member of the virtual machine scale set during provisioning by
associating multiple `ipConfigurations` with the scale set’s
`networkInterfaceConfigurations`. Here's an example `networkProfile`
configuration for an ARM template that configures pools of 32 IP addresses
for each virtual machine in the virtual machine scale set.

```json
"networkProfile": {
  "networkInterfaceConfigurations": [
    {
      "name": "[variables('nicName')]",
      "properties": {
        "ipConfigurations": [
          {
            "name": "[variables('ipConfigName1')]",
            "properties": {
              "primary": "true",
              "subnet": {
                "id": "[concat('/subscriptions/', subscription().subscriptionId,'/resourceGroups/', resourceGroup().name, '/providers/Microsoft.Network/virtualNetworks/', variables('virtualNetworkName'), '/subnets/', variables('subnetName'))]"
              },
              "loadBalancerBackendAddressPools": [
                {
                  "id": "[concat('/subscriptions/', subscription().subscriptionId,'/resourceGroups/', resourceGroup().name, '/providers/Microsoft.Network/loadBalancers/', variables('loadBalancerName'), '/backendAddressPools/', variables('bePoolName'))]"
                }
              ],
              "loadBalancerInboundNatPools": [
                {
                  "id": "[concat('/subscriptions/', subscription().subscriptionId,'/resourceGroups/', resourceGroup().name, '/providers/Microsoft.Network/loadBalancers/', variables('loadBalancerName'), '/inboundNatPools/', variables('natPoolName'))]"
                }
              ]
            }
          },
          {
            "name": "[variables('ipConfigName2')]",
            "properties": {
              "subnet": {
                "id": "[concat('/subscriptions/', subscription().subscriptionId,'/resourceGroups/', resourceGroup().name, '/providers/Microsoft.Network/virtualNetworks/', variables('virtualNetworkName'), '/subnets/', variables('subnetName'))]"
              }
            }
          }
          .
          .
          .
          {
            "name": "[variables('ipConfigName32')]",
            "properties": {
              "subnet": {
                "id": "[concat('/subscriptions/', subscription().subscriptionId,'/resourceGroups/', resourceGroup().name, '/providers/Microsoft.Network/virtualNetworks/', variables('virtualNetworkName'), '/subnets/', variables('subnetName'))]"
              }
            }
          }
        ],
        "primary": "true"
      }
    }
  ]
}
```

## UCP Installation

### Adjust the IP Count Value

<<<<<<< HEAD
If you have manually attached additional IP addresses to the Virtual Machines
(via an ARM Template, Azure CLI or Azure Portal) or you want to reduce the
number of IP Addresses automatically provisioned by UCP from the default of 128
addresses, you can alter the `azure_ip_count` variable in the UCP
Configuration file before installation. If you are happy with 128 addresses per
Virtual Machine, proceed to [installing UCP](#install-ucp).

Once UCP has been installed, the UCP [configuration
file](../configure/ucp-configuration-file/) is managed by UCP and populated with
all of the cluster configuration data, such as AD/LDAP information or networking
configuration. As there is no Universal Control Plane deployed yet, we are able
to stage a [configuration file](../configure/ucp-configuration-file/) just
containing the Azure IP Count value. UCP will populate the rest of the cluster
variables during and after the installation.

Below are some example configuration files with just the `azure_ip_count`
variable defined. These 3-line files can be preloaded into a Docker Swarm prior
to installing UCP in order to override the default `azure_ip_count` value of 128 IP
addresses per node. See [UCP configuration file](../configure/ucp-configuration-file/)
to learn more about the configuration file, and other variables that can be staged pre-install.

> **Note**
>
> Do not set the `azure_ip_count` to a value of less than 6 if you have not
> manually provisioned additional IP addresses for each Virtual Machine. The UCP
> installation will need at least 6 IP addresses to allocate to the core UCP components
> that run as Kubernetes pods. That is in addition to the Virtual
> Machine's private IP address.

If you have manually provisioned additional IP addresses for each Virtual
Machine, and want to disallow UCP from dynamically provisioning IP
addresses for you, then your UCP configuration file would be:
=======
During a UCP installation, a user can alter the number of Azure IP addresses
UCP will automatically provision for pods. By default UCP will provision 128
addresses, from the same Azure Subnet as the hosts, for each Virtual Machine in
the cluster. However if you have manually attached additional IP addresses
to the Virtual Machines (via an ARM Template, Azure CLI or Azure Portal) or you
are deploying in to small Azure subnet (less than /16), an `--azure-ip-count`
flag can be used at install time. 

> Note: Do not set the `--azure-ip-count` variable to a value of less than 6 if
> you have not manually provisioned additional IP addresses for each Virtual
> Machine. The UCP installation will need at least 6 IP addresses to allocate
> to the core UCP components that run as Kubernetes pods. That is in addition
> to the Virtual Machine's private IP address.
>>>>>>> 8499c56b

Below are some example scenarios which require the `--azure-ip-count` variable
to be defined. 

<<<<<<< HEAD
If you want to reduce the IP addresses dynamically allocated from 128 to a
custom value, then your UCP configuration file would be:

```bash
$ vi example-config-2
[cluster_config]
  azure_ip_count = "20" # This value may be different for your environment
```

See [Considerations for IPAM
Configuration](#considerations-for-ipam-configuration) to calculate an
appropriate value.

To preload this configuration file prior to installing UCP:

1. Copy the configuration file to a Virtual Machine that you wish to become a UCP Manager Node.

2. Initiate a Swarm on that Virtual Machine.
=======
**Scenario 1 - Manually Provisioned Addresses**

If you have manually provisioned additional IP addresses for each Virtual
Machine, and want to disable UCP from dynamically provisioning more IP
addresses for you, then you would pass `--azure-ip-count 0` into the UCP
installation command.
>>>>>>> 8499c56b

**Scenario 2 - Reducing the number of Provisioned Addresses**

<<<<<<< HEAD
3. Upload the configuration file to the Swarm, by using a [Docker Swarm Config](/engine/swarm/configs/).
This Swarm Config will need to be named `com.docker.ucp.config`.

    ```bash
    $ docker config create com.docker.ucp.config <local-configuration-file>
    ```

4. Check that the configuration has been loaded succesfully.

    ```bash
    $ docker config list
    ID                          NAME                                                      CREATED             UPDATED
    igca3q30jz9u3e6ecq1ckyofz   com.docker.ucp.config                                     1 days ago          1 days ago
    ```

5. You are now ready to [install UCP](#install-ucp). As you have already staged
   a UCP configuration file, you will need to add `--existing-config` to the
   install command below.

If you need to adjust this value post-installation, see [instructions](../configure/ucp-configuration-file/)
on how to download the UCP configuration file, change the value, and update the configuration via the API.
If you reduce the value post-installation, existing virtual machines will not be
reconciled, and you will have to manually edit the IP count in Azure.
=======
If you want to reduce the number of IP addresses dynamically allocated from 128
addresses to a custom value due to:

- Primarily using the Swarm Orchestrator
- Deploying UCP on a small Azure subnet (for example /24)
- Plan to run a small number of Kubernetes pods on each node. 

For example if you wanted to provision 16 addresses per virtual machine, then
you would pass `--azure-ip-count 16` into the UCP installation command. 

If you need to adjust this value post-installation, see
[instructions](https://docs.docker.com/ee/ucp/admin/configure/ucp-configuration-file/) on how to download the UCP
configuration file, change the value, and update the configuration via the API.
If you reduce the value post-installation, existing virtual machines will not
be reconciled, and you will have to manually edit the IP count in Azure.  
>>>>>>> 8499c56b

### Install UCP

Run the following command to install UCP on a manager node. The `--pod-cidr`
option maps to the IP address range that you have configured for the Azure
subnet, and the `--host-address` maps to the private IP address of the master
node. Finally if you want to adjust the amount of IP addresses provisioned to
each virtual machine pass `--azure-ip-count`.

> **Note**
>
> The `pod-cidr` range must match the Azure Virtual Network's Subnet
> attached the hosts. For example, if the Azure Virtual Network had the range
> `172.0.0.0/16` with Virtual Machines provisioned on an Azure Subnet of
> `172.0.1.0/24`, then the Pod CIDR should also be `172.0.1.0/24`.

```bash
docker container run --rm -it \
  --name ucp \
  --volume /var/run/docker.sock:/var/run/docker.sock \
  {{ page.ucp_org }}/{{ page.ucp_repo }}:{{ page.ucp_version }} install \
  --host-address <ucp-ip> \
  --pod-cidr <ip-address-range> \
  --cloud-provider Azure \
  --interactive
```<|MERGE_RESOLUTION|>--- conflicted
+++ resolved
@@ -201,40 +201,6 @@
 
 ### Adjust the IP Count Value
 
-<<<<<<< HEAD
-If you have manually attached additional IP addresses to the Virtual Machines
-(via an ARM Template, Azure CLI or Azure Portal) or you want to reduce the
-number of IP Addresses automatically provisioned by UCP from the default of 128
-addresses, you can alter the `azure_ip_count` variable in the UCP
-Configuration file before installation. If you are happy with 128 addresses per
-Virtual Machine, proceed to [installing UCP](#install-ucp).
-
-Once UCP has been installed, the UCP [configuration
-file](../configure/ucp-configuration-file/) is managed by UCP and populated with
-all of the cluster configuration data, such as AD/LDAP information or networking
-configuration. As there is no Universal Control Plane deployed yet, we are able
-to stage a [configuration file](../configure/ucp-configuration-file/) just
-containing the Azure IP Count value. UCP will populate the rest of the cluster
-variables during and after the installation.
-
-Below are some example configuration files with just the `azure_ip_count`
-variable defined. These 3-line files can be preloaded into a Docker Swarm prior
-to installing UCP in order to override the default `azure_ip_count` value of 128 IP
-addresses per node. See [UCP configuration file](../configure/ucp-configuration-file/)
-to learn more about the configuration file, and other variables that can be staged pre-install.
-
-> **Note**
->
-> Do not set the `azure_ip_count` to a value of less than 6 if you have not
-> manually provisioned additional IP addresses for each Virtual Machine. The UCP
-> installation will need at least 6 IP addresses to allocate to the core UCP components
-> that run as Kubernetes pods. That is in addition to the Virtual
-> Machine's private IP address.
-
-If you have manually provisioned additional IP addresses for each Virtual
-Machine, and want to disallow UCP from dynamically provisioning IP
-addresses for you, then your UCP configuration file would be:
-=======
 During a UCP installation, a user can alter the number of Azure IP addresses
 UCP will automatically provision for pods. By default UCP will provision 128
 addresses, from the same Azure Subnet as the hosts, for each Virtual Machine in
@@ -248,66 +214,19 @@
 > Machine. The UCP installation will need at least 6 IP addresses to allocate
 > to the core UCP components that run as Kubernetes pods. That is in addition
 > to the Virtual Machine's private IP address.
->>>>>>> 8499c56b
 
 Below are some example scenarios which require the `--azure-ip-count` variable
 to be defined. 
 
-<<<<<<< HEAD
-If you want to reduce the IP addresses dynamically allocated from 128 to a
-custom value, then your UCP configuration file would be:
-
-```bash
-$ vi example-config-2
-[cluster_config]
-  azure_ip_count = "20" # This value may be different for your environment
-```
-
-See [Considerations for IPAM
-Configuration](#considerations-for-ipam-configuration) to calculate an
-appropriate value.
-
-To preload this configuration file prior to installing UCP:
-
-1. Copy the configuration file to a Virtual Machine that you wish to become a UCP Manager Node.
-
-2. Initiate a Swarm on that Virtual Machine.
-=======
 **Scenario 1 - Manually Provisioned Addresses**
 
 If you have manually provisioned additional IP addresses for each Virtual
 Machine, and want to disable UCP from dynamically provisioning more IP
 addresses for you, then you would pass `--azure-ip-count 0` into the UCP
 installation command.
->>>>>>> 8499c56b
 
 **Scenario 2 - Reducing the number of Provisioned Addresses**
 
-<<<<<<< HEAD
-3. Upload the configuration file to the Swarm, by using a [Docker Swarm Config](/engine/swarm/configs/).
-This Swarm Config will need to be named `com.docker.ucp.config`.
-
-    ```bash
-    $ docker config create com.docker.ucp.config <local-configuration-file>
-    ```
-
-4. Check that the configuration has been loaded succesfully.
-
-    ```bash
-    $ docker config list
-    ID                          NAME                                                      CREATED             UPDATED
-    igca3q30jz9u3e6ecq1ckyofz   com.docker.ucp.config                                     1 days ago          1 days ago
-    ```
-
-5. You are now ready to [install UCP](#install-ucp). As you have already staged
-   a UCP configuration file, you will need to add `--existing-config` to the
-   install command below.
-
-If you need to adjust this value post-installation, see [instructions](../configure/ucp-configuration-file/)
-on how to download the UCP configuration file, change the value, and update the configuration via the API.
-If you reduce the value post-installation, existing virtual machines will not be
-reconciled, and you will have to manually edit the IP count in Azure.
-=======
 If you want to reduce the number of IP addresses dynamically allocated from 128
 addresses to a custom value due to:
 
@@ -323,7 +242,6 @@
 configuration file, change the value, and update the configuration via the API.
 If you reduce the value post-installation, existing virtual machines will not
 be reconciled, and you will have to manually edit the IP count in Azure.  
->>>>>>> 8499c56b
 
 ### Install UCP
 
