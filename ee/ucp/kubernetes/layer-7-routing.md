--- conflicted
+++ resolved
@@ -21,16 +21,12 @@
 * Give your Kubernetes app an externally-reachable URL.
 * Load-balance traffic to your app.
 
-<<<<<<< HEAD
-Kubernetes provides an NGINX ingress controller that is based on the Kubernetes community [NGINX controller](https://github.com/kubernetes/ingress-nginx) and that can be used in Docker EE. This example serves as a recommendation for how to deploy an ingress controller on Docker Enterprise, but it is not directly supported by Docker, Inc.
-Learn about [ingress in Kubernetes](https://v1-11.docs.kubernetes.io/docs/concepts/services-networking/ingress/). 
-=======
 Ingress is an API object that manages external access to the services in a cluster, typically HTTP. In UCP 3.1, Ingress must be deployed separately. There are a variety of ingress controllers, but for UCP, the supported one is the [NGINX Ingress Controller](https://github.com/kubernetes/ingress-nginx). The following instructions provide highly-available production deployment of this controller. 
 
 ## Prerequisites
 
 - UCP deployed and properly configured
-- Two or three dedicated infrae nodes deployed as UCP worker nodes
+- Two or three dedicated infra nodes deployed as UCP worker nodes
 - An external load-balancer fronting these nodes with an associated VIP that resolves the application DNS (for example, `*.app.docker.mycompany.com`)
 
 ### Step 1: Labeling infrastructure nodes
@@ -55,23 +51,17 @@
 node "dockeree-worker-linux-2" labeled
 🐳  → kubectl label node dockeree-worker-linux-3 infra.role=ingress
 node "dockeree-worker-linux-3" labeled
->>>>>>> 9d40556f
-
 ```
 
 ### Step 2: Create a Dedicated Namespace
 
 A dedicated namespace, for example, `infra`, is needed for all infrastructure deployment activities. You also need a service account to enable the ingress controller to work with the Kubernetes API. After creating a namespace and a service account, you must create an RBAC policy to only allow infrastructure deployments on the dedicated nodes that were labelled in the previous example.
 
-<<<<<<< HEAD
-Navigate to the **Create Kubernetes Object** page, and in the **Object YAML**
-editor, paste your NGINX ingress controller YAML.
-
-Because Kubernetes role based access control (RBAC) is supported, you can download an example [YAML file](https://github.com/kubernetes/ingress-nginx/blob/master/deploy/mandatory.yaml) from the Kubernetes community, which will create the necessary Kubernetes objects.
-
-For an additional example of a YAML NGINX kube ingress deployment, refer to <https://success.docker.com/article/how-to-configure-a-default-tls-certificate-for-the-kubernetes-nginx-ingress-controller>.
-=======
-To create a namespace and a service account, simply use the following [YAML file](config/ns-and-sa.yaml) and apply it via the CLI or the UI:
+Because Kubernetes role based access control (RBAC) is supported, you can download an example
+[YAML file](https://github.com/kubernetes/ingress-nginx/blob/master/deploy/mandatory.yaml) from the Kubernetes community 
+to create the necessary Kubernetes objects.
+
+Or, simply use the following [YAML file](config/ns-and-sa.yaml) to create a namespace and a service account, and apply it via the CLI or the UI:
 
 ```
 🐳  → cat ns-and-sa.yaml
@@ -98,8 +88,7 @@
 
 ### Step 3: Create an RBAC Policy
 
-Apply an RBAC role-binding for NGINX controller access to the API Server, as shown in the following example:
-
+Apply an RBAC role-binding for NGINX controller access to the API Server, such as the one shown in the following example: 
 
 ```
 🐳  → cat ingress-rbac.yaml
@@ -186,164 +175,16 @@
 
 ### Step 4: Deploy NGINX Controller
 
-Note that following example uses hostPorts for controller ports. This exposes the host port ( selected in a high range using `hostPort: 38080`) directly into the nodes. Port 38080 is used for HTTP and port 38443 is used for HTTPS. Make sure that your loadbalancer forwards to the applicable ports on the nodes. You can change them as needed.
-
-
-```
-🐳  → cat nginx-ingress-deployment.yaml
-apiVersion: extensions/v1beta1
-kind: Deployment
-metadata:
-  name: default-http-backend
-  labels:
-    app: default-http-backend
-  namespace: infra
-spec:
-  replicas: 3
-  template:
-    metadata:
-      labels:
-        app: default-http-backend
-    spec:
-      terminationGracePeriodSeconds: 60
-      containers:
-      - name: default-http-backend
-        image: gcr.io/google_containers/defaultbackend:1.4
-        livenessProbe:
-          httpGet:
-            path: /healthz
-            port: 8080
-            scheme: HTTP
-          initialDelaySeconds: 30
-          timeoutSeconds: 5
-        ports:
-        - containerPort: 8080
-        resources:
-          limits:
-            cpu: 10m
-            memory: 20Mi
-          requests:
-            cpu: 10m
-            memory: 20Mi
-      nodeSelector:
-       infra.role: ingress
----
-apiVersion: v1
-kind: Service
-metadata:
-  name: default-http-backend
-  namespace: infra
-  labels:
-    app: default-http-backend
-spec:
-  ports:
-  - port: 80
-    targetPort: 8080
-  selector:
-    app: default-http-backend
----
-kind: ConfigMap
-apiVersion: v1
-metadata:
-  name: nginx-configuration
-  namespace: infra
-  labels:
-    app: ingress-nginx
----
-kind: ConfigMap
-apiVersion: v1
-metadata:
-  name: tcp-services
-  namespace: infra
----
-kind: ConfigMap
-apiVersion: v1
-metadata:
-  name: udp-services
-  namespace: infra
----
-apiVersion: extensions/v1beta1
-kind: Deployment
-metadata:
-  name: nginx-ingress-controller
-  namespace: infra
-spec:
-  replicas: 3
-  selector:
-    matchLabels:
-      app: ingress-nginx
-  template:
-    metadata:
-      labels:
-        app: ingress-nginx
-      annotations:
-        prometheus.io/port: '10254'
-        prometheus.io/scrape: 'true'
-    spec:
-      initContainers:
-      - command:
-        - sh
-        - -c
-        - sysctl -w net.core.somaxconn=32768; sysctl -w net.ipv4.ip_local_port_range="1024 65535"
-        image: alpine:3.6
-        imagePullPolicy: IfNotPresent
-        name: sysctl
-        securityContext:
-          privileged: true
-      serviceAccountName: nginx-ingress-service-account 
-      containers:
-        - name: nginx-ingress-controller
-          image: quay.io/kubernetes-ingress-controller/nginx-ingress-controller:0.21.0
-          args:
-            - /nginx-ingress-controller
-            - --default-backend-service=$(POD_NAMESPACE)/default-http-backend
-            - --configmap=$(POD_NAMESPACE)/nginx-configuration
-            - --tcp-services-configmap=$(POD_NAMESPACE)/tcp-services
-            - --udp-services-configmap=$(POD_NAMESPACE)/udp-services
-            - --annotations-prefix=nginx.ingress.kubernetes.io
-          env:
-            - name: POD_NAME
-              valueFrom:
-                fieldRef:
-                  fieldPath: metadata.name
-            - name: POD_NAMESPACE
-              valueFrom:
-                fieldRef:
-                  fieldPath: metadata.namespace
-          ports:
-          - name: http
-            containerPort: 80
-            hostPort: 38443
-            protocol: TCP
-          - name: https
-            containerPort: 443
-            hostPort: 38443
-            protocol: TCP
-          livenessProbe:
-            failureThreshold: 3
-            httpGet:
-              path: /healthz
-              port: 10254
-              scheme: HTTP
-            initialDelaySeconds: 10
-            periodSeconds: 10
-            successThreshold: 1
-            timeoutSeconds: 1
-          readinessProbe:
-            failureThreshold: 3
-            httpGet:
-              path: /healthz
-              port: 10254
-              scheme: HTTP
-            periodSeconds: 10
-            successThreshold: 1
-            timeoutSeconds: 1
-      nodeSelector:
-        infra.role: ingress
-```
->>>>>>> 9d40556f
-
-Deploy the controller using `kubectl` and verify pods are deployed successfully:
+Kubernetes provides an NGINX ingress controller that is based on the Kubernetes community [NGINX controller](https://github.com/kubernetes/ingress-nginx), and  can be used in Docker Enterprise Edition, 
+but it is not directly supported by Docker, Inc.
+
+For another example of a YAML NGINX kube ingress deployment, refer to <https://success.docker.com/article/how-to-configure-a-default-tls-certificate-for-the-kubernetes-nginx-ingress-controller>.
+Note that this example uses hostPorts for controller ports. This exposes the host port ( selected in a high range using `hostPort: 38080`) directly into the nodes. 
+Port 38080 is used for HTTP and port 38443 is used for HTTPS. Make sure that your loadbalancer forwards to the applicable ports on the nodes. You can change them as needed.
+
+Learn more about [ingress in Kubernetes](https://v1-11.docs.kubernetes.io/docs/concepts/services-networking/ingress/).
+
+Deploy your controller using `kubectl` and verify pods are deployed successfully:
 
 ```
 🐳  → kubectl apply -f nginx-ingress-deployment.yaml
