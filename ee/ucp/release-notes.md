--- conflicted
+++ resolved
@@ -23,9 +23,7 @@
 **Note**: For archived versions of UCP documentation, refer to [View the docs archives](https://docs.docker.com/docsarchive/).
 
 # Version 3.2
-<<<<<<< HEAD
 (2019-7-10)
-=======
 
 ### Known issues
 
@@ -61,7 +59,6 @@
 
 # Version 3.2.0-beta
 (2019-5-16)
->>>>>>> a11e467c
 
 ## New features
 
@@ -128,7 +125,6 @@
     ```
     docker node update --label-add com.docker.ucpagent-pause=true <NODE>
     ```
-<<<<<<< HEAD
 - SLES12 is deprecated from Docker Enterprise 3.0, and EOL of SLES12 as an operating system will occur 
 in Docker Enterprise 3.1. Upgrade to SLES15 for continued support on Docker Enterprise.
 - Windows 2016 is formally deprecated from Docker Enterprise 3.0. Only non-overlay networks are supported 
@@ -142,12 +138,8 @@
 Refer to [UCP backup information](/ee/admin/backup/back-up-ucp/) for detailed UCP back up information.
 
 If your cluster has lost quorum and you cannot recover it on your own, please contact Docker Support.
- 
-## Browser support 
-=======
 
 ## Browser support
->>>>>>> a11e467c
 In order to optimize user experience and security, support for Internet Explorer (IE) version 11 is not provided for Windows 7 with UCP version 3.2. Docker recommends updating to a newer browser version if you plan to use UCP 3.2, or remaining on UCP 3.1.x or older until EOL of IE11 in January 2020.
 
 ## Kubernetes
