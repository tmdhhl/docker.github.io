---
description: Instructions for installing Docker CE on Ubuntu
keywords: requirements, apt, installation, ubuntu, install, uninstall, upgrade, update
redirect_from:
- /engine/installation/ubuntulinux/
- /installation/ubuntulinux/
- /engine/installation/linux/ubuntulinux/
- /engine/installation/linux/docker-ce/ubuntu/
- /install/linux/ubuntu/
- /engine/installation/linux/ubuntu/
title: Get Docker CE for Ubuntu
toc_max: 4
---

To get started with Docker CE on Ubuntu, make sure you
[meet the prerequisites](#prerequisites), then
[install Docker](#install-docker-ce).

## Prerequisites

### Docker EE customers

To install Docker Enterprise Edition (Docker EE), go to
[Get Docker EE for Ubuntu](/install/linux/docker-ee/ubuntu.md)
**instead of this topic**.

To learn more about Docker EE, see
[Docker Enterprise Edition](https://www.docker.com/enterprise-edition/){: target="_blank" class="_" }.

### OS requirements

To install Docker CE, you need the 64-bit version of one of these Ubuntu
versions:

- Cosmic 18.10
- Bionic 18.04 (LTS)
- Xenial 16.04 (LTS)

Docker CE is supported on `x86_64` (or `amd64`), `armhf`, `arm64`, `s390x`
(IBM Z), and `ppc64le` (IBM Power) architectures.

### Uninstall old versions

Older versions of Docker were called `docker`, `docker.io `, or `docker-engine`.
If these are installed, uninstall them:

```bash
$ sudo apt-get remove docker docker-engine docker.io containerd runc
```

It's OK if `apt-get` reports that none of these packages are installed.

The contents of `/var/lib/docker/`, including images, containers, volumes, and
networks, are preserved. The Docker CE package is now called `docker-ce`.

### Supported storage drivers

Docker CE on Ubuntu supports `overlay2` and `aufs` storage drivers.

For new installations on version 4 and higher of the Linux kernel, `overlay2`
is supported and preferred over `aufs`. Docker CE uses the `overlay2`
storage driver by default. If you need to use `aufs` instead, you need to
configure it manually. See [aufs](/engine/userguide/storagedriver/aufs-driver.md)

## Install Docker CE

You can install Docker CE in different ways, depending on your needs:

- Most users
  [set up Docker's repositories](#install-using-the-repository) and install
  from them, for ease of installation and upgrade tasks. This is the
  recommended approach.

- Some users download the DEB package and
  [install it manually](#install-from-a-package) and manage
  upgrades completely manually. This is useful in situations such as installing
  Docker on air-gapped systems with no access to the internet.

- In testing and development environments, some users choose to use automated
  [convenience scripts](#install-using-the-convenience-script) to install Docker.

### Install using the repository

Before you install Docker CE for the first time on a new host machine, you need
to set up the Docker repository. Afterward, you can install and update Docker
from the repository.

#### Set up the repository

{% assign download-url-base = "https://download.docker.com/linux/ubuntu" %}

1.  Update the `apt` package index:

    ```bash
    $ sudo apt-get update
    ```

2.  Install packages to allow `apt` to use a repository over HTTPS:

    ```bash
    $ sudo apt-get install \
        apt-transport-https \
        ca-certificates \
        curl \
<<<<<<< HEAD
        gnupg-agent \
=======
        gnupg2 \
>>>>>>> 778d6b17
        software-properties-common
    ```

3.  Add Docker's official GPG key:

    ```bash
    $ curl -fsSL {{ download-url-base }}/gpg | sudo apt-key add -
    ```

    Verify that you now have the key with the fingerprint
    `9DC8 5822 9FC7 DD38 854A  E2D8 8D81 803C 0EBF CD88`, by searching for the
    last 8 characters of the fingerprint.

    ```bash
    $ sudo apt-key fingerprint 0EBFCD88

    pub   4096R/0EBFCD88 2017-02-22
          Key fingerprint = 9DC8 5822 9FC7 DD38 854A  E2D8 8D81 803C 0EBF CD88
    uid                  Docker Release (CE deb) <docker@docker.com>
    sub   4096R/F273FCD8 2017-02-22
    ```

4.  Use the following command to set up the **stable** repository. To add the
    **nightly** or **test** repository, add the word `nightly` or `test` (or both)
    after the word `stable` in the commands below. [Learn about **nightly** and **test** channels](/install/index.md).

    > **Note**: The `lsb_release -cs` sub-command below returns the name of your
    > Ubuntu distribution, such as `xenial`. Sometimes, in a distribution
    > like Linux Mint, you might need to change `$(lsb_release -cs)`
    > to your parent Ubuntu distribution. For example, if you are using
    >  `Linux Mint Tessa`, you could use `bionic`.


    <ul class="nav nav-tabs">
      <li class="active"><a data-toggle="tab" data-target="#x86_64_repo">x86_64 / amd64</a></li>
      <li><a data-toggle="tab" data-target="#armhf_repo">armhf</a></li>
      <li><a data-toggle="tab" data-target="#arm64_repo">arm64</a></li>
      <li><a data-toggle="tab" data-target="#ppc64le_repo">ppc64le (IBM Power)</a></li>
      <li><a data-toggle="tab" data-target="#s390x_repo">s390x (IBM Z)</a></li>
    </ul>
    <div class="tab-content">
    <div id="x86_64_repo" class="tab-pane fade in active" markdown="1">

    ```bash
    $ sudo add-apt-repository \
       "deb [arch=amd64] {{ download-url-base }} \
       $(lsb_release -cs) \
       stable"
    ```

    </div>
    <div id="armhf_repo" class="tab-pane fade" markdown="1">

    ```bash
    $ sudo add-apt-repository \
       "deb [arch=armhf] {{ download-url-base }} \
       $(lsb_release -cs) \
       stable"
    ```

    </div>
    <div id="arm64_repo" class="tab-pane fade" markdown="1">

    ```bash
    $ sudo add-apt-repository \
       "deb [arch=arm64] {{ download-url-base }} \
       $(lsb_release -cs) \
       stable"
    ```

    </div>
    <div id="ppc64le_repo" class="tab-pane fade" markdown="1">

    ```bash
    $ sudo add-apt-repository \
       "deb [arch=ppc64el] {{ download-url-base }} \
       $(lsb_release -cs) \
       stable"
    ```

    </div>
    <div id="s390x_repo" class="tab-pane fade" markdown="1">

    ```bash
    $ sudo add-apt-repository \
       "deb [arch=s390x] {{ download-url-base }} \
       $(lsb_release -cs) \
       stable"
    ```

    </div>
    </div> <!-- tab-content -->

#### Install Docker CE

1.  Update the `apt` package index.

    ```bash
    $ sudo apt-get update
    ```

2.  Install the _latest version_ of Docker CE, or go to the next step to install a specific version:

    ```bash
    $ sudo apt-get install docker-ce
    ```

    > Got multiple Docker repositories?
    >
    > If you have multiple Docker repositories enabled, installing
    > or updating without specifying a version in the `apt-get install` or
    > `apt-get update` command always installs the highest possible version,
    > which may not be appropriate for your stability needs.

3.  To install a _specific version_ of Docker CE, list the available versions in the repo, then select and install:

    a. List the versions available in your repo:

    ```bash
    $ apt-cache madison docker-ce

      docker-ce | 5:18.09.1~3-0~ubuntu-xenial | {{ download-url-base }}  xenial/stable amd64 Packages
      docker-ce | 5:18.09.0~3-0~ubuntu-xenial | {{ download-url-base }}  xenial/stable amd64 Packages
      docker-ce | 18.06.1~ce~3-0~ubuntu       | {{ download-url-base }}  xenial/stable amd64 Packages
      docker-ce | 18.06.0~ce~3-0~ubuntu       | {{ download-url-base }}  xenial/stable amd64 Packages
      ...
    ```

    b. Install a specific version using the version string from the second column,
       for example, `5:18.09.1~3-0~ubuntu-xenial`.

    ```bash
    $ sudo apt-get install docker-ce=<VERSION_STRING>
    ```

4.  Verify that Docker CE is installed correctly by running the `hello-world`
    image.

    ```bash
    $ sudo docker run hello-world
    ```

    This command downloads a test image and runs it in a container. When the
    container runs, it prints an informational message and exits.

Docker CE is installed and running. The `docker` group is created but no users
are added to it. You need to use `sudo` to run Docker commands.
Continue to [Linux postinstall](/install/linux/linux-postinstall.md) to allow
non-privileged users to run Docker commands and for other optional configuration
steps.

#### Upgrade Docker CE

To upgrade Docker CE, first run `sudo apt-get update`, then follow the
[installation instructions](#install-docker-ce), choosing the new version you want
to install.

### Install from a package

If you cannot use Docker's repository to install Docker CE, you can download the
`.deb` file for your release and install it manually. You need to download
a new file each time you want to upgrade Docker.

1.  Go to [`{{ download-url-base }}/dists/`]({{ download-url-base }}/dists/){: target="_blank" class="_" },
    choose your Ubuntu version, browse to `pool/stable/`, choose `amd64`,
    `armhf`, `arm64`, `ppc64el`, or `s390x`, and download the `.deb` file for the
    Docker CE version you want to install.

    > **Note**: To install a **nightly**  package, change the word
    > `stable` in the  URL to `nightly`.
    > [Learn about **nightly** and **test** channels](/install/index.md).

2.  Install Docker CE, changing the path below to the path where you downloaded
    the Docker package.

    ```bash
    $ sudo dpkg -i /path/to/package.deb
    ```

    The Docker daemon starts automatically.

3.  Verify that Docker CE is installed correctly by running the `hello-world`
    image.

    ```bash
    $ sudo docker run hello-world
    ```

    This command downloads a test image and runs it in a container. When the
    container runs, it prints an informational message and exits.

Docker CE is installed and running. The `docker` group is created but no users
are added to it. You need to use `sudo` to run Docker commands.
Continue to [Post-installation steps for Linux](/install/linux/linux-postinstall.md)
to allow non-privileged users to run Docker commands and for other optional
configuration steps.

#### Upgrade Docker CE

To upgrade Docker CE, download the newer package file and repeat the
[installation procedure](#install-from-a-package), pointing to the new file.

{% include install-script.md %}

## Uninstall Docker CE

1.  Uninstall the Docker CE package:

    ```bash
    $ sudo apt-get purge docker-ce
    ```

2.  Images, containers, volumes, or customized configuration files on your host
    are not automatically removed. To delete all images, containers, and
    volumes:

    ```bash
    $ sudo rm -rf /var/lib/docker
    ```

You must delete any edited configuration files manually.

## Next steps

- Continue to [Post-installation steps for Linux](/install/linux/linux-postinstall.md)
- Continue with the [User Guide](/engine/userguide/index.md).<|MERGE_RESOLUTION|>--- conflicted
+++ resolved
@@ -102,11 +102,7 @@
         apt-transport-https \
         ca-certificates \
         curl \
-<<<<<<< HEAD
         gnupg-agent \
-=======
-        gnupg2 \
->>>>>>> 778d6b17
         software-properties-common
     ```
 
