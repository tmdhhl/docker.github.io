--- conflicted
+++ resolved
@@ -3736,17 +3736,6 @@
     title: CS Docker Engine
   - path: /release-notes/docker-engine/
     title: Docker (1.13 and earlier)
-<<<<<<< HEAD
-=======
-  - path: /release-notes/docker-machine/
-    title: Docker Machine
-- sectiontitle: Superseded products and tools
-  section:
-  - path: /cs-engine/1.13/release-notes/
-    title: CS Docker Engine
-  - path: /release-notes/docker-engine/
-    title: Docker (1.13 and earlier)
->>>>>>> 15491655
   - sectiontitle: Docker Machine
     section:
     - path: /machine/overview/
