--- conflicted
+++ resolved
@@ -1343,7 +1343,6 @@
     title: Docker Release Notes
   - path: /engine/reference/glossary/
     title: Docker Glossary
-<<<<<<< HEAD
 - sectiontitle: Docs archive
   section:
   - path: /docsarchive/
@@ -1364,8 +1363,6 @@
     title: v1.10
   - path: /v1.11
     title: v1.11
-=======
-- title: Docs archive
 - sectiontitle: Docker Datacenter archive
   section:
   - sectiontitle: Universal Control Plane 1.0
@@ -1594,5 +1591,4 @@
         title: Prior Trusted Registry release notes
     - path: /datacenter/dtr/2.0/support/
       title: Get support
-  path: /docsarchive/
->>>>>>> 3a9a5a73
+  path: /docsarchive/