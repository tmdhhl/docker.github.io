--- conflicted
+++ resolved
@@ -20,15 +20,9 @@
   section:
   - path: /engine/installation/
     title: Install Docker Engine
-<<<<<<< HEAD
-  - path: /docker-for-mac/
-    title: Docker for Mac
-  - path: /docker-for-windows/
-=======
   - path: /docker-for-mac/install/
     title: Docker for Mac
   - path: /docker-for-windows/install/
->>>>>>> 429cb1ca
     title: Docker for Windows
   - sectiontitle: Docker for Linux
     section:
@@ -241,7 +235,6 @@
   - path: /engine/admin/registry_mirror/
     title: Run a local registry mirror
   - sectiontitle: Logging
-<<<<<<< HEAD
     section:
     - path: /engine/admin/logging/view_container_logs/
       title: View a container's logs
@@ -279,146 +272,6 @@
     title: Link via an ambassador container
 - sectiontitle: Troubleshoot Docker Engine
   section:
-  - path: /engine/admin/troubleshooting_volume_errors.md
-    title: Troubleshoot volume problems
-- sectiontitle: Manage a swarm
-  section:
-  - path: /engine/swarm/
-    title: Swarm mode overview
-  - path: /engine/swarm/key-concepts/
-    title: Swarm mode key concepts
-  - sectiontitle: Get started with swarm mode
-    section:
-    - path: /engine/swarm/swarm-tutorial/
-      title: Set up for the tutorial
-    - path: /engine/swarm/swarm-tutorial/create-swarm/
-      title: Create a swarm
-    - path: /engine/swarm/swarm-tutorial/add-nodes/
-      title: Add nodes to the swarm
-    - path: /engine/swarm/swarm-tutorial/deploy-service/
-      title: Deploy a service
-    - path: /engine/swarm/swarm-tutorial/inspect-service/
-      title: Inspect the service
-    - path: /engine/swarm/swarm-tutorial/scale-service/
-      title: Scale the service
-    - path: /engine/swarm/swarm-tutorial/delete-service/
-      title: Delete the service
-    - path: /engine/swarm/swarm-tutorial/rolling-update/
-      title: Apply rolling updates
-    - path: /engine/swarm/swarm-tutorial/drain-node/
-      title: Drain a node
-    - path: /engine/swarm/ingress/
-      title: Use swarm mode routing mesh
-  - sectiontitle: How swarm mode works
-    section:
-    - path: /engine/swarm/how-swarm-mode-works/nodes/
-      title: How nodes work
-    - path: /engine/swarm/how-swarm-mode-works/services/
-      title: How services work
-  - path: /engine/swarm/swarm-mode/
-    title: Run Docker Engine in swarm mode
-  - path: /engine/swarm/join-nodes/
-    title: Join nodes to a swarm
-  - path: /engine/swarm/manage-nodes/
-    title: Manage nodes in a swarm
-  - path: /engine/swarm/services/
-    title: Deploy services to a swarm
-  - path: /engine/swarm/secrets/
-    title: Manage sensitive data with Docker secrets
-  - path: /engine/swarm/swarm_manager_locking.md
-    title: Lock your swarm
-  - path: /engine/swarm/networking/
-    title: Attach services to an overlay network
-  - path: /engine/swarm/admin_guide/
-    title: Swarm administration guide
-  - path: /engine/swarm/raft/
-    title: Raft consensus in swarm mode
-- sectiontitle: Secure Engine
-  section:
-  - path: /engine/security/security/
-    title: Docker security
-  - path: /engine/security/non-events/
-    title: Docker Security Non-events
-  - path: /engine/security/https/
-    title: Protect the Docker daemon socket
-  - path: /engine/security/certificates/
-    title: Using certificates for repository client verification
-  - sectiontitle: Use trusted images
-    section:
-    - path: /engine/security/trust/content_trust/
-      title: Content trust in Docker
-    - path: /engine/security/trust/trust_automation/
-      title: Automation with content trust
-    - path: /engine/security/trust/trust_delegation/
-      title: Delegations for content trust
-    - path: /engine/security/trust/deploying_notary/
-      title: Deploying Notary
-    - path: /engine/security/trust/trust_key_mng/
-      title: Manage keys for content trust
-    - path: /engine/security/trust/trust_sandbox/
-      title: Play in a content trust sandbox
-  - path: /engine/security/apparmor/
-    title: AppArmor security profiles for Docker
-  - path: /engine/security/seccomp/
-    title: Seccomp security profiles for Docker
-- sectiontitle: Extend Engine
-  section:
-  - path: /engine/extend/
-    title: Managed plugin system
-  - path: /engine/extend/plugins_authorization/
-    title: Access authorization plugin
-  - path: /engine/extend/legacy_plugins/
-    title: Extending Engine with plugins
-  - path: /engine/extend/plugins_network/
-    title: Docker network driver plugins
-  - path: /engine/extend/plugins_volume/
-    title: Volume plugins
-  - path: /engine/extend/plugin_api/
-    title: Plugins API
-- sectiontitle: Open Source at Docker
-  section:
-  - path: /opensource/code/
-    title: Quickstart contribution
-  - sectiontitle: Set up for Engine Development
-    section:
-=======
-    section:
-    - path: /engine/admin/logging/view_container_logs/
-      title: View a container's logs
-    - path: /engine/admin/logging/overview/
-      title: Configuring Logging Drivers
-    - path: /engine/admin/logging/log_tags/
-      title: Log tags for logging driver
-    - path: /engine/admin/logging/logentries/
-      title: Logentries logging driver
-    - path: /engine/admin/logging/awslogs/
-      title: Amazon CloudWatch Logs logging driver
-    - path: /engine/admin/logging/etwlogs/
-      title: ETW logging driver
-    - path: /engine/admin/logging/fluentd/
-      title: Fluentd logging driver
-    - path: /engine/admin/logging/gcplogs/
-      title: Google Cloud Logging driver
-    - path: /engine/admin/logging/journald/
-      title: Journald logging driver
-    - path: /engine/admin/logging/splunk/
-      title: Splunk logging driver
-  - path: /engine/admin/dsc/
-    title: PowerShell DSC Usage
-  - path: /engine/admin/ansible/
-    title: Using Ansible
-  - path: /engine/admin/chef/
-    title: Using Chef
-  - path: /engine/admin/puppet/
-    title: Using Puppet
-  - path: /engine/admin/using_supervisord/
-    title: Using Supervisor with Docker
-  - path: /engine/admin/runmetrics/
-    title: Runtime metrics
-  - path: /engine/admin/ambassador_pattern_linking/
-    title: Link via an ambassador container
-- sectiontitle: Troubleshoot Docker Engine
-  section:
   - path: /engine/admin/troubleshooting_volume_errors/
     title: Troubleshoot volume problems
 - sectiontitle: Manage a swarm
@@ -521,7 +374,6 @@
     title: Quickstart contribution
   - sectiontitle: Set up for Engine Development
     section:
->>>>>>> 429cb1ca
     - path: /opensource/project/who-written-for/
       title: README first
     - path: /opensource/project/software-required/
@@ -608,11 +460,8 @@
     title: v1.10
   - path: /v1.11
     title: v1.11
-<<<<<<< HEAD
-=======
   - path: /v1.12
     title: v1.12
->>>>>>> 429cb1ca
 
 reference:
 - title: Dockerfile reference
@@ -629,11 +478,7 @@
 - title: Compose (docker-compose) CLI
   path: /compose/reference/overview/
   nosync: true
-<<<<<<< HEAD
-- title: Daemon (dockerd) CLI
-=======
 - title: Daemon CLI reference (dockerd)
->>>>>>> 429cb1ca
   path: /engine/reference/commandline/dockerd/
 - title: Docker ID Accounts API
   path: /docker-id/api-reference/
@@ -646,22 +491,14 @@
     title: Getting started
   - path: /engine/api/sdks/
     title: SDKs
-<<<<<<< HEAD
-  - path: /engine/api/v1.25/
-    title: API 1.25 Reference
-=======
   - path: /engine/api/v1.26/
     title: v1.26 Reference
->>>>>>> 429cb1ca
   - sectiontitle: Previous API versions
     section:
     - path: /engine/api/version-history/
       title: Version history overview
-<<<<<<< HEAD
-=======
     - path: /engine/api/v1.25/
       title: v1.25 reference
->>>>>>> 429cb1ca
     - path: /engine/api/v1.24/
       title: v1.24 reference
     - path: /engine/api/v1.23/
@@ -688,7 +525,18 @@
     title: docker attach
   - path: /engine/reference/commandline/build/
     title: docker build
-<<<<<<< HEAD
+  - sectiontitle: docker checkpoint *
+    section:
+    - path: /engine/reference/commandline/checkpoint/
+      title: docker checkpoint
+    - path: /engine/reference/commandline/checkpoint_create/
+      title: docker checkpoint create
+    - path: /engine/reference/commandline/checkpoint_create/
+      title: docker checkpoint create
+    - path: /engine/reference/commandline/checkpoint_ls/
+      title: docker checkpoint ls
+    - path: /engine/reference/commandline/checkpoint_rm/
+      title: docker checkpoint rm
   - path: /engine/reference/commandline/commit/
     title: docker commit
   - sectiontitle: docker container *
@@ -763,94 +611,6 @@
     title: docker history
   - sectiontitle: docker image *
     section:
-=======
-  - sectiontitle: docker checkpoint *
-    section:
-    - path: /engine/reference/commandline/checkpoint/
-      title: docker checkpoint
-    - path: /engine/reference/commandline/checkpoint_create/
-      title: docker checkpoint create
-    - path: /engine/reference/commandline/checkpoint_create/
-      title: docker checkpoint create
-    - path: /engine/reference/commandline/checkpoint_ls/
-      title: docker checkpoint ls
-    - path: /engine/reference/commandline/checkpoint_rm/
-      title: docker checkpoint rm
-  - path: /engine/reference/commandline/commit/
-    title: docker commit
-  - sectiontitle: docker container *
-    section:
-    - path: /engine/reference/commandline/container/
-      title: docker container
-    - path: /engine/reference/commandline/container_attach/
-      title: docker container attach
-    - path: /engine/reference/commandline/container_commit/
-      title: docker container commit
-    - path: /engine/reference/commandline/container_cp/
-      title: docker container cp
-    - path: /engine/reference/commandline/container_create/
-      title: docker container create
-    - path: /engine/reference/commandline/container_diff/
-      title: docker container diff
-    - path: /engine/reference/commandline/container_exec/
-      title: docker container exec
-    - path: /engine/reference/commandline/container_export/
-      title: docker container export
-    - path: /engine/reference/commandline/container_inspect/
-      title: docker container inspect
-    - path: /engine/reference/commandline/container_kill/
-      title: docker container kill
-    - path: /engine/reference/commandline/container_logs/
-      title: docker container logs
-    - path: /engine/reference/commandline/container_ls/
-      title: docker container ls
-    - path: /engine/reference/commandline/container_pause/
-      title: docker container pause
-    - path: /engine/reference/commandline/container_port/
-      title: docker container port
-    - path: /engine/reference/commandline/container_prune/
-      title: docker container prune
-    - path: /engine/reference/commandline/container_rename/
-      title: docker container rename
-    - path: /engine/reference/commandline/container_restart/
-      title: docker container restart
-    - path: /engine/reference/commandline/container_rm/
-      title: docker container rm
-    - path: /engine/reference/commandline/container_run/
-      title: docker container run
-    - path: /engine/reference/commandline/container_start/
-      title: docker container start
-    - path: /engine/reference/commandline/container_stats/
-      title: docker container stats
-    - path: /engine/reference/commandline/container_stop/
-      title: docker container stop
-    - path: /engine/reference/commandline/container_top/
-      title: docker container top
-    - path: /engine/reference/commandline/container_unpause/
-      title: docker container unpause
-    - path: /engine/reference/commandline/container_update/
-      title: docker container update
-    - path: /engine/reference/commandline/container_wait/
-      title: docker container wait
-  - path: /engine/reference/commandline/cp/
-    title: docker cp
-  - path: /engine/reference/commandline/create/
-    title: docker create
-  - path: /engine/reference/commandline/deploy/
-    title: docker deploy
-  - path: /engine/reference/commandline/diff/
-    title: docker diff
-  - path: /engine/reference/commandline/events/
-    title: docker events
-  - path: /engine/reference/commandline/exec/
-    title: docker exec
-  - path: /engine/reference/commandline/export/
-    title: docker export
-  - path: /engine/reference/commandline/history/
-    title: docker history
-  - sectiontitle: docker image *
-    section:
->>>>>>> 429cb1ca
     - path: /engine/reference/commandline/image/
       title: docker image
     - path: /engine/reference/commandline/image_build/
@@ -1026,11 +786,7 @@
   - path: /engine/reference/commandline/stop/
     title: docker stop
   - sectiontitle: docker swarm *
-<<<<<<< HEAD
-    setcion:
-=======
-    section:
->>>>>>> 429cb1ca
+    section:
     - path: /engine/reference/commandline/swarm/
       title: docker swarm
     - path: /engine/reference/commandline/swarm_init/
@@ -1078,11 +834,7 @@
     - path: /engine/reference/commandline/volume_ls/
       title: docker volume ls
     - path: /engine/reference/commandline/volume_prune/
-<<<<<<< HEAD
-      title: docker volume ls
-=======
       title: docker volume prune
->>>>>>> 429cb1ca
     - path: /engine/reference/commandline/volume_rm/
       title: docker volume rm
   - path: /engine/reference/commandline/wait/
@@ -1094,29 +846,18 @@
   path: /registry/spec/api/
   nosync: true
 - title: Trusted Registry API
-<<<<<<< HEAD
-  path: /apidocs/overview/
-  nosync: true
-- title: Trusted Registry (docker/dtr) CLI
-  path: /datacenter/dtr/2.1/reference/cli/
-  nosync: true
-- title: UCP Tool (docker/ucp) CLI
-  path: /datacenter/ucp/2.0/reference/cli/
-=======
   path: /datacenter/dtr/2.2/reference/api/
 - title: Trusted Registry CLI
   path: /datacenter/dtr/2.2/reference/cli/
   nosync: true
 - title: Universal Control Plane CLI
   path: /datacenter/ucp/2.1/reference/cli/
->>>>>>> 429cb1ca
   nosync: true
 
 samples:
 - path: /samples/#tutorial-labs
   title: Tutorial labs
 - sectiontitle: Sample applications
-<<<<<<< HEAD
   section:
   - path: /engine/examples/apt-cacher-ng/
     title: apt-cacher-ng
@@ -1144,272 +885,6 @@
 manuals:
 - sectiontitle: Commercially Supported Docker Engine
   section:
-  - path: /cs-engine/install/
-    title: Install CS Docker Engine
-  - path: /cs-engine/upgrade/
-    title: Upgrade
-  - sectiontitle: Release notes
-    section:
-    - path: /cs-engine/release-notes/release-notes/
-      title: CS Engine release notes
-    - path: /cs-engine/release-notes/prior-release-notes/
-      title: Prior CS Engine release notes
-- sectiontitle: Docker Cloud
-  section:
-  - path: /docker-cloud/
-    title: About Docker Cloud
-  - path: /docker-cloud/dockerid/
-    title: Docker Cloud Settings and Docker ID
-  - path: /docker-cloud/orgs/
-    title: Organizations and Teams
-  - sectiontitle: Getting Started
-    section:
-    - path: /docker-cloud/getting-started/intro_cloud/
-      title: Introducing Docker Cloud
-    - path: /docker-cloud/getting-started/connect-infra/
-      title: Link to your Infrastructure
-    - path: /docker-cloud/getting-started/your_first_node/
-      title: Deploy your first node
-    - path: /docker-cloud/getting-started/your_first_service/
-      title: Deploy your first service
-    - sectiontitle: Deploy an application
-      section:
-      - path: /docker-cloud/getting-started/deploy-app/1_introduction/
-        title: Introduction to Deploying an app in Docker Cloud
-      - path: /docker-cloud/getting-started/deploy-app/2_set_up/
-        title: Set up your environment
-      - path: /docker-cloud/getting-started/deploy-app/3_prepare_the_app/
-        title: Prepare the application
-      - path: /docker-cloud/getting-started/deploy-app/4_push_to_cloud_registry/
-        title: Push the image to Docker Cloud's Registry
-      - path: /docker-cloud/getting-started/deploy-app/5_deploy_the_app_as_a_service/
-        title: Deploy the app as a Docker Cloud service
-      - path: /docker-cloud/getting-started/deploy-app/6_define_environment_variables/
-        title: Define environment variables
-      - path: /docker-cloud/getting-started/deploy-app/7_scale_the_service/
-        title: Scale the service
-      - path: /docker-cloud/getting-started/deploy-app/8_view_logs/
-        title: View service logs
-      - path: /docker-cloud/getting-started/deploy-app/9_load-balance_the_service/
-        title: Load-balance the service
-      - path: /docker-cloud/getting-started/deploy-app/10_provision_a_data_backend_for_your_service/
-        title: Provision a data backend for the service
-      - path: /docker-cloud/getting-started/deploy-app/11_service_stacks/
-        title: Stackfiles for your service
-      - path: /docker-cloud/getting-started/deploy-app/12_data_management_with_volumes/
-        title: Data management with Volumes
-  - sectiontitle: Manage Applications
-    section:
-    - path: /docker-cloud/apps/deploy-to-cloud-btn/
-      title: Add a Deploy to Docker Cloud button
-    - path: /docker-cloud/apps/auto-destroy/
-      title: Automatic container destroy
-    - path: /docker-cloud/apps/autorestart/
-      title: Automatic container restart
-    - path: /docker-cloud/apps/auto-redeploy/
-      title: Automatic service redeploy
-    - path: /docker-cloud/apps/load-balance-hello-world/
-      title: Create a proxy or load balancer
-    - path: /docker-cloud/apps/deploy-tags/
-      title: Deployment tags
-    - path: /docker-cloud/apps/stacks/
-      title: Manage service stacks
-    - path: /docker-cloud/apps/ports/
-      title: Publish and expose service or container ports
-    - path: /docker-cloud/apps/service-redeploy/
-      title: Redeploy running services
-    - path: /docker-cloud/apps/service-scaling/
-      title: Scale your service
-    - path: /docker-cloud/apps/api-roles/
-      title: Service API Roles
-    - path: /docker-cloud/apps/service-links/
-      title: Service discovery and links
-    - path: /docker-cloud/apps/triggers/
-      title: Use triggers
-    - path: /docker-cloud/apps/volumes/
-      title: Work with data volumes
-  - sectiontitle: Manage Builds and Images
-    section:
-    - path: /docker-cloud/builds/
-      title: Builds and Images Overview
-    - path: /docker-cloud/builds/repos/
-      title: Docker Cloud repositories
-    - path: /docker-cloud/builds/link-source/
-      title: Link to a source code repository
-    - path: /docker-cloud/builds/push-images/
-      title: Push images to Docker Cloud
-    - path: /docker-cloud/builds/image-scan/
-      title: Docker Security Scanning
-    - path: /docker-cloud/builds/automated-build/
-      title: Automated builds
-    - path: /docker-cloud/builds/automated-testing/
-      title: Automated repository tests
-    - path: /docker-cloud/builds/advanced/
-      title: Advanced options for Autobuild and Autotest
-  - sectiontitle: Manage Infrastructure
-    section:
-    - path: /docker-cloud/infrastructure/
-      title: Infrastructure Overview
-    - path: /docker-cloud/infrastructure/deployment-strategies/
-      title: Container distribution strategies
-    - path: /docker-cloud/infrastructure/link-aws/
-      title: Link to Amazon Web Services hosts
-    - path: /docker-cloud/infrastructure/link-do/
-      title: Link to DigitalOcean hosts
-    - path: /docker-cloud/infrastructure/link-azure/
-      title: Link to Microsoft Azure hosts
-    - path: /docker-cloud/infrastructure/link-packet/
-      title: Link to Packet hosts
-    - path: /docker-cloud/infrastructure/link-softlayer/
-      title: Link to SoftLayer hosts
-    - path: /docker-cloud/infrastructure/ssh-into-a-node/
-      title: SSH into a Docker Cloud-managed node
-    - path: /docker-cloud/infrastructure/docker-upgrade/
-      title: Upgrade Docker Engine on a node
-    - path: /docker-cloud/infrastructure/byoh/
-      title: Use the Docker Cloud Agent
-    - path: /docker-cloud/infrastructure/cloud-on-packet.net-faq/
-      title: Using Docker Cloud and Packet.net
-    - path: /docker-cloud/infrastructure/cloud-on-aws-faq/
-      title: Using Docker Cloud on AWS
-  - title: Cloud API reference
-    path: /apidocs/docker-cloud/
-  - title: Cloud stack file YAML reference
-    path: /docker-cloud/apps/stack-yaml-reference/
-  - path: /docker-cloud/slack-integration/
-    title: Docker Cloud notifications in Slack
-  - path: /apidocs/docker-cloud/
-    title: Docker Cloud API
-    nosync: true
-  - path: /docker-cloud/apps/stack-yaml-reference/
-    title: Stack file YAML reference
-    nosync: true
-  - path: /docker-cloud/installing-cli/
-    title: The Docker Cloud CLI
-  - path: /docker-cloud/docker-errors-faq/
-    title: Known Issues in Docker Cloud
-  - path: /docker-cloud/release-notes/
-    title: Release Notes
-- sectiontitle: Docker Compose
-  section:
-  - path: /compose/overview/
-    title: Overview of Docker Compose
-  - path: /compose/install/
-    title: Install Compose
-  - path: /compose/gettingstarted/
-    title: Getting Started
-  - sectiontitle: Compose (docker-compose) CLI reference
-    section:
-    - path: /compose/reference/overview/
-      title: Overview of docker-compose CLI
-    - path: /compose/reference/envvars/
-      title: CLI Environment Variables
-    - path: /compose/completion/
-      title: Command-line Completion
-    - path: /compose/reference/build/
-      title: build
-    - path: /compose/reference/bundle/
-      title: bundle
-    - path: /compose/reference/config/
-      title: config
-    - path: /compose/reference/create/
-      title: create
-    - path: /compose/reference/down/
-      title: down
-    - path: /compose/reference/events/
-      title: events
-    - path: /compose/reference/exec/
-      title: exec
-    - path: /compose/reference/help/
-      title: help
-    - path: /compose/reference/kill/
-      title: kill
-    - path: /compose/reference/logs/
-      title: logs
-    - path: /compose/reference/pause/
-      title: pause
-    - path: /compose/reference/port/
-      title: port
-    - path: /compose/reference/ps/
-      title: ps
-    - path: /compose/reference/pull/
-      title: pull
-    - path: /compose/reference/push/
-      title: push
-    - path: /compose/reference/restart/
-      title: restart
-    - path: /compose/reference/rm/
-      title: rm
-    - path: /compose/reference/run/
-      title: run
-    - path: /compose/reference/scale/
-      title: scale
-    - path: /compose/reference/start/
-      title: start
-    - path: /compose/reference/stop/
-      title: stop
-    - path: /compose/reference/unpause/
-      title: unpause
-    - path: /compose/reference/up/
-      title: up
-    - path: /compose/compose-file/
-      title: Compose file reference
-      nosync: true
-    - path: /compose/faq/
-      title: Frequently Asked Questions
-  - path: /compose/bundles/
-    title: Docker Stacks and Distributed Application Bundles
-  - path: /compose/swarm/
-    title: Using Compose with Swarm
-  - path: /compose/env-file/
-    title: Environment file
-  - path: /compose/environment-variables/
-    title: Environment variables in Compose
-  - path: /compose/extends/
-    title: Extend services in Compose
-  - path: /compose/networking/
-    title: Networking in Compose
-  - path: /compose/production/
-    title: Using Compose in production
-  - path: /compose/link-env-deprecated/
-    title: Link Environment Variables (deprecated)
-  - path: /compose/startup-order/
-    title: Control startup order
-- sectiontitle: Docker Datacenter
-  section:
-  - path: /datacenter/install/aws/
-    title: Deploy Datacenter on AWS
-  - path: /datacenter/install/linux/
-    title: Deploy Datacenter on Linux
-  - sectiontitle: Universal Control Plane 2.0
-=======
-  section:
-  - path: /engine/examples/apt-cacher-ng/
-    title: apt-cacher-ng
-  - path: /engine/examples/couchdb_data_volumes/
-    title: CouchDB
-  - path: /engine/examples/couchbase/
-    title: Couchbase
-  - path: /compose/django/
-    title: Django and PostgreSQL
-  - path: /engine/examples/mongodb/
-    title: MongoDB
-  - path: /engine/examples/postgresql_service/
-    title: PostgreSQL
-  - path: /compose/rails/
-    title: Rails and PostgreSQL
-  - path: /engine/examples/running_redis_service/
-    title: Redis
-  - path: /engine/examples/running_riak_service/
-    title: Riak
-  - path: /engine/examples/running_ssh_service/
-    title: SSHd
-  - path: /compose/wordpress/
-    title: WordPress
-
-manuals:
-- sectiontitle: Commercially Supported Docker Engine
-  section:
   - sectiontitle: 1.13
     section:
     - path: /cs-engine/1.13/
@@ -1419,7 +894,6 @@
     - path: /cs-engine/1.13/release-notes/
       title: Release notes
   - sectiontitle: 1.12
->>>>>>> 429cb1ca
     section:
     - path: /cs-engine/1.12/install/
       title: Install CS Docker Engine
@@ -1427,434 +901,6 @@
       title: Upgrade
     - sectiontitle: Release notes
       section:
-<<<<<<< HEAD
-      - path: /datacenter/ucp/2.0/guides/applications/
-        title: Deploy an app from the UI
-      - path: /datacenter/ucp/2.0/guides/applications/deploy-app-cli/
-        title: Deploy an app from the CLI
-    - sectiontitle: Content trust
-      section:
-      - path: /datacenter/ucp/2.0/guides/content-trust/
-        title: Run only images you trust
-      - path: /datacenter/ucp/2.0/guides/content-trust/manage-trusted-repositories/
-        title: Manage trusted repositories
-      - path: /datacenter/ucp/2.0/guides/content-trust/continuous-integration/
-        title: Use trusted images for continuous integration
-    - sectiontitle: UCP Tool CLI
-      section:
-      - path: /datacenter/ucp/2.0/reference/cli/
-        title: docker/ucp overview
-      - path: /datacenter/ucp/2.0/reference/cli/backup/
-        title: backup
-      - path: /datacenter/ucp/2.0/reference/cli/dump-certs/
-        title: dump-certs
-      - path: /datacenter/ucp/2.0/reference/cli/fingerprint/
-        title: fingerprint
-      - path: /datacenter/ucp/2.0/reference/cli/id/
-        title: id
-      - path: /datacenter/ucp/2.0/reference/cli/images/
-        title: images
-      - path: /datacenter/ucp/2.0/reference/cli/install/
-        title: install
-      - path: /datacenter/ucp/2.0/reference/cli/restart/
-        title: restart
-      - path: /datacenter/ucp/2.0/reference/cli/restore/
-        title: restore
-      - path: /datacenter/ucp/2.0/reference/cli/stop/
-        title: stop
-      - path: /datacenter/ucp/2.0/reference/cli/support/
-        title: support
-      - path: /datacenter/ucp/2.0/reference/cli/uninstall-ucp/
-        title: uninstall-ucp
-      - path: /datacenter/ucp/2.0/reference/cli/upgrade/
-        title: upgrade
-      - path: /datacenter/ucp/2.0/guides/support/
-        title: Get support
-      - path: /datacenter/ucp/2.0/guides/release-notes/
-        title: Release Notes
-  - sectiontitle: Docker Trusted Registry 2.1
-    section:
-    - path: /datacenter/dtr/2.1/guides/
-      title: Docker Trusted Registry overview
-    - path: /datacenter/dtr/2.1/guides/architecture/
-      title: Architecture
-    - sectiontitle: Installation
-      section:
-      - path: /datacenter/dtr/2.1/guides/install/system-requirements/
-        title: System requirements
-      - path: /datacenter/dtr/2.1/guides/install/
-        title: Install Docker Trusted Registry
-      - path: /datacenter/dtr/2.1/guides/install/install-offline/
-        title: Install offline
-      - path: /datacenter/dtr/2.1/guides/install/license/
-        title: License your deployment
-      - path: /datacenter/dtr/2.1/guides/install/scale-your-deployment/
-        title: Scale your deployment
-      - path: /datacenter/dtr/2.1/guides/install/upgrade/
-        title: Upgrade
-      - path: /datacenter/dtr/2.1/guides/install/uninstall/
-        title: Uninstall
-    - sectiontitle: Configuration
-      section:
-      - path: /datacenter/dtr/2.1/guides/configure/
-        title: Use your own certificates
-      - path: /datacenter/dtr/2.1/guides/configure/configure-storage/
-        title: Storage configuration
-      - path: /datacenter/dtr/2.1/guides/configure/use-nfs/
-        title: Use NFS
-    - sectiontitle: Monitor and troubleshoot
-      section:
-      - path: /datacenter/dtr/2.1/guides/monitor-troubleshoot/
-        title: Monitor DTR
-      - path: /datacenter/dtr/2.1/guides/monitor-troubleshoot/troubleshoot/
-        title: Troubleshoot DTR
-    - sectiontitle: High-availability
-      section:
-      - path: /datacenter/dtr/2.1/guides/high-availability/
-        title: Set up high availability
-      - path: /datacenter/dtr/2.1/guides/high-availability/backups-and-disaster-recovery/
-        title: Backups and disaster recovery
-    - sectiontitle: User management
-      section:
-      - path: /datacenter/dtr/2.1/guides/user-management/
-        title: Authentication and authorization
-      - path: /datacenter/dtr/2.1/guides/user-management/create-and-manage-users/
-        title: Create and manage users
-      - path: /datacenter/dtr/2.1/guides/user-management/create-and-manage-orgs/
-        title: Create and manage organizations
-      - path: /datacenter/dtr/2.1/guides/user-management/create-and-manage-teams/
-        title: Create and manage teams
-      - path: /datacenter/dtr/2.1/guides/user-management/permission-levels/
-        title: Permission levels
-    - sectiontitle: Repositories and images
-      section:
-      - path: /datacenter/dtr/2.1/guides/repos-and-images/
-        title: Configure your Docker Engine
-      - path: /datacenter/dtr/2.1/guides/repos-and-images/pull-an-image/
-        title: Pull an image
-      - path: /datacenter/dtr/2.1/guides/repos-and-images/push-an-image/
-        title: Push an image
-      - path: /datacenter/dtr/2.1/guides/repos-and-images/delete-an-image/
-        title: Delete an image
-    - sectiontitle: Trusted Registry CLI
-      section:
-      - path: /datacenter/dtr/2.1/reference/cli/
-        title: Overview
-      - path: /datacenter/dtr/2.1/reference/cli/backup/
-        title: backup
-      - path: /datacenter/dtr/2.1/reference/cli/dumpcerts/
-        title: dumpcerts
-      - path: /datacenter/dtr/2.1/reference/cli/images/
-        title: images
-      - path: /datacenter/dtr/2.1/reference/cli/install/
-        title: install
-      - path: /datacenter/dtr/2.1/reference/cli/join/
-        title: join
-      - path: /datacenter/dtr/2.1/reference/cli/reconfigure/
-        title: reconfigure
-      - path: /datacenter/dtr/2.1/reference/cli/remove/
-        title: remove
-      - path: /datacenter/dtr/2.1/reference/cli/restore/
-        title: restore
-      - path: /datacenter/dtr/2.1/reference/cli/upgrade/
-        title: upgrade
-    - sectiontitle: Trusted Registry API
-      section:
-      - path: /apidocs/overview/
-        title: Overview
-      - path: /datacenter/dtr/2.1/reference/api/
-        title: API v.2.1
-      - path: /datacenter/dtr/2.1/guides/release-notes/
-        title: Release notes
-      - path: /datacenter/dtr/2.1/guides/support/
-        title: Get support
-  - sectiontitle: Previous versions
-    section:
-    - sectiontitle: Universal Control Plane 1.0
-      section:
-      - path: /datacenter/ucp/1.1/overview/
-        title: Universal Control Plane overview
-      - path: /datacenter/ucp/1.1/install-sandbox/
-        title: Install DDC in a sandbox for evaluation
-      - path: /datacenter/ucp/1.1/install-sandbox-2/
-        title: Evaluate DDC in a sandbox deployment
-      - path: /datacenter/ucp/1.1/architecture/
-        title: Architecture
-      - sectiontitle: Installation
-        section:
-        - path: /datacenter/ucp/1.1/installation/system-requirements/
-          title: System requirements
-        - path: /datacenter/ucp/1.1/installation/plan-production-install/
-          title: Plan a production installation
-        - path: /datacenter/ucp/1.1/installation/install-production/
-          title: Install UCP for production
-        - path: /datacenter/ucp/1.1/installation/install-offline/
-          title: Install offline
-        - path: /datacenter/ucp/1.1/installation/license/
-          title: License UCP
-        - path: /datacenter/ucp/1.1/installation/upgrade/
-          title: Upgrade UCP
-        - path: /datacenter/ucp/1.1/installation/uninstall/
-          title: Uninstall UCP
-      - sectiontitle: Access UCP
-        section:
-        - path: /datacenter/ucp/1.1/access-ucp/web-based-access/
-          title: Web-based access
-        - path: /datacenter/ucp/1.1/access-ucp/cli-based-access/
-          title: CLI-based access
-      - sectiontitle: Configuration
-        section:
-        - path: /datacenter/ucp/1.1/configuration/use-externally-signed-certs/
-          title: Use externally-signed certificates
-        - path: /datacenter/ucp/1.1/configuration/configure-logs/
-          title: Configure UCP logging
-        - path: /datacenter/ucp/1.1/configuration/dtr-integration/
-          title: Integrate with Docker Trusted Registry
-        - path: /datacenter/ucp/1.1/configuration/ldap-integration/
-          title: Integrate with LDAP
-        - path: /datacenter/ucp/1.1/configuration/multi-host-networking/
-          title: Set up container networking
-      - sectiontitle: Monitor and troubleshoot
-        section:
-        - path: /datacenter/ucp/1.1/monitor/monitor-ucp/
-          title: Monitor your cluster
-        - path: /datacenter/ucp/1.1/monitor/troubleshoot-ucp/
-          title: Troubleshoot your cluster
-        - path: /datacenter/ucp/1.1/monitor/troubleshoot-configurations/
-          title: Troubleshoot cluster configurations
-      - sectiontitle: High-availability
-        section:
-        - path: /datacenter/ucp/1.1/high-availability/set-up-high-availability/
-          title: Set up high availability
-        - path: /datacenter/ucp/1.1/high-availability/replicate-cas/
-          title: Replicate CAs for high availability
-        - path: /datacenter/ucp/1.1/high-availability/backups-and-disaster-recovery/
-          title: Backups and disaster recovery
-      - sectiontitle: User management
-        section:
-        - path: /datacenter/ucp/1.1/user-management/authentication-and-authorization/
-          title: Authentication and authorization
-        - path: /datacenter/ucp/1.1/user-management/create-and-manage-users/
-          title: Create and manage users
-        - path: /datacenter/ucp/1.1/user-management/create-and-manage-teams/
-          title: Create and manage teams
-        - path: /datacenter/ucp/1.1/user-management/permission-levels/
-          title: Permission levels
-      - sectiontitle: Applications
-        section:
-        - path: /datacenter/ucp/1.1/applications/deploy-app-ui/
-          title: Deploy an app from the UI
-        - path: /datacenter/ucp/1.1/applications/deploy-app-cli/
-          title: Deploy an app from the CLI
-      - sectiontitle: UCP Tool CLI
-        section:
-        - path: /datacenter/ucp/1.1/reference/
-          title: UCP Tool v1.1 overview
-        - path: /datacenter/ucp/1.1/reference/backup/
-          title: backup
-        - path: /datacenter/ucp/1.1/reference/dump-certs/
-          title: dump-certs
-        - path: /datacenter/ucp/1.1/reference/engine-discovery/
-          title: engine-discovery
-        - path: /datacenter/ucp/1.1/reference/fingerprint/
-          title: fingerprint
-        - path: /datacenter/ucp/1.1/reference/help/
-          title: help
-        - path: /datacenter/ucp/1.1/reference/id/
-          title: id
-        - path: /datacenter/ucp/1.1/reference/images/
-          title: images
-        - path: /datacenter/ucp/1.1/reference/install/
-          title: install
-        - path: /datacenter/ucp/1.1/reference/join/
-          title: join
-        - path: /datacenter/ucp/1.1/reference/regen-certs/
-          title: regen-certs.md
-        - path: /datacenter/ucp/1.1/reference/restart/
-          title: restart
-        - path: /datacenter/ucp/1.1/reference/restore/
-          title: restore
-        - path: /datacenter/ucp/1.1/reference/stop/
-          title: stop
-        - path: /datacenter/ucp/1.1/reference/support/
-          title: support
-        - path: /datacenter/ucp/1.1/reference/uninstall/
-          title: uninstall
-        - path: /datacenter/ucp/1.1/reference/upgrade/
-          title: upgrade
-        - path: /datacenter/ucp/1.1/support/
-          title: Get support
-        - path: /datacenter/ucp/1.1/release_notes/
-        title: Release Notes
-    - sectiontitle: Docker Trusted Registry 2.0
-      section:
-      - path: /datacenter/dtr/2.0/
-        title: Docker Trusted Registry overview
-      - path: /datacenter/dtr/2.0/architecture/
-        title: Architecture
-      - sectiontitle: Installation
-        section:
-        - path: /datacenter/dtr/2.0/install/system-requirements/
-          title: System requirements
-        - path: /datacenter/dtr/2.0/install/
-          title: Install Docker Trusted Registry
-        - path: /datacenter/dtr/2.0/install/install-dtr-offline/
-          title: Install offline
-        - path: /datacenter/dtr/2.0/install/license/
-          title: License DTR
-        - sectiontitle: Upgrade
-          section:
-          - path: /datacenter/dtr/2.0/install/upgrade/upgrade-major/
-            title: Upgrade from 1.4.3
-          - path: /datacenter/dtr/2.0/install/upgrade/
-            title: Upgrade from 2.0.0
-        - path: /datacenter/dtr/2.0/install/uninstall/
-          title: Uninstall
-        - sectiontitle: docker/dtr image reference
-          section:
-          - path: /datacenter/dtr/2.0/reference/
-            title: Overview
-          - path: /datacenter/dtr/2.0/reference/backup/
-            title: backup
-          - path: /datacenter/dtr/2.0/reference/dumpcerts/
-            title: dumpcerts
-          - path: /datacenter/dtr/2.0/reference/images/
-            title: images
-          - path: /datacenter/dtr/2.0/reference/install/
-            title: install
-          - path: /datacenter/dtr/2.0/reference/join/
-            title: join
-          - path: /datacenter/dtr/2.0/reference/migrate/
-            title: migrate
-          - path: /datacenter/dtr/2.0/reference/reconfigure/
-            title: reconfigure
-          - path: /datacenter/dtr/2.0/reference/remove/
-            title: remove
-          - path: /datacenter/dtr/2.0/reference/restore/
-            title: restore
-          - path: /datacenter/dtr/2.0/reference/upgrade/
-            title: upgrade
-      - sectiontitle: Configuration
-        section:
-        - path: /datacenter/dtr/2.0/configure/configuration/
-          title: Configuration overview
-        - path: /datacenter/dtr/2.0/configure/config-general/
-          title: Configure general settings
-        - path: /datacenter/dtr/2.0/configure/config-security/
-          title: Security configuration
-        - path: /datacenter/dtr/2.0/configure/config-storage/
-          title: Storage configuration
-      - sectiontitle: Monitor and troubleshoot
-        section:
-        - path: /datacenter/dtr/2.0/monitor-troubleshoot/
-          title: Monitor DTR
-        - path: /datacenter/dtr/2.0/monitor-troubleshoot/troubleshoot/
-          title: Troubleshoot DTR
-      - sectiontitle: High-availability
-        section:
-        - path: /datacenter/dtr/2.0/high-availability/
-          title: Set up high availability
-        - path: /datacenter/dtr/2.0/high-availability/backups-and-disaster-recovery/
-          title: Backups and disaster recovery
-      - sectiontitle: User management
-        section:
-        - path: /datacenter/dtr/2.0/user-management/
-          title: Authentication and authorization
-        - path: /datacenter/dtr/2.0/user-management/create-and-manage-users/
-          title: Create and manage users
-        - path: /datacenter/dtr/2.0/user-management/create-and-manage-orgs/
-          title: Create and manage organizations
-        - path: /datacenter/dtr/2.0/user-management/create-and-manage-teams/
-          title: Create and manage teams
-        - path: /datacenter/dtr/2.0/user-management/permission-levels/
-          title: Permission levels
-      - sectiontitle: Repositories and images
-        section:
-        - path: /datacenter/dtr/2.0/repos-and-images/
-          title: Configure your Docker Engine
-        - path: /datacenter/dtr/2.0/repos-and-images/pull-an-image/
-          title: Pull an image
-        - path: /datacenter/dtr/2.0/repos-and-images/push-an-image/
-          title: Push an image
-        - path: /datacenter/dtr/2.0/repos-and-images/delete-an-image/
-          title: Delete an image
-      - sectiontitle: Release notes
-        section:
-        - path: /datacenter/dtr/2.0/release-notes/
-          title: Trusted Registry release notes
-        - path: /datacenter/dtr/2.0/release-notes/prior-release-notes/
-          title: Prior Trusted Registry release notes
-      - sectiontitle: Trusted Registry API
-        section:
-        - path: /apidocs/v2.0.1/
-          title: API v2.0.1
-        - path: /apidocs/v2.0.0/
-          title: API v2.0.0
-        - path: /apidocs/v1.4.0/
-          title: API v1.4.0
-        - path: /apidocs/v1.3.3/
-          title: API v1.3.3
-      - path: /datacenter/dtr/2.0/support/
-        title: Get support
-- sectiontitle: Docker for Mac
-  section:
-  - path: /docker-for-mac/docker-toolbox/
-    title: Docker for Mac vs. Docker Toolbox
-  - path: /docker-for-mac/multi-arch/
-    title: Leveraging Multi-CPU Architecture Support
-  - path: /docker-for-mac/networking/
-    title: Networking
-  - path: /docker-for-mac/osxfs/
-    title: File system sharing
-  - path: /docker-for-mac/troubleshoot/
-    title: Logs and Troubleshooting
-  - path: /docker-for-mac/faqs/
-    title: FAQs
-  - path: /docker-for-mac/examples/
-    title: Example Applications
-  - path: /docker-for-mac/opensource/
-    title: Open Source Licensing
-  - path: /docker-for-mac/release-notes/
-    title: Release Notes
-- sectiontitle: Docker for Windows
-  section:
-  - path: /docker-for-windows/troubleshoot/
-    title: Logs and Troubleshooting
-  - path: /docker-for-windows/faqs/
-    title: FAQs
-  - path: /docker-for-windows/examples/
-    title: Example Applications
-  - path: /docker-for-windows/opensource/
-    title: Open Source Licensing
-  - path: /docker-for-windows/release-notes/
-    title: Release Notes
-- sectiontitle: Docker ID
-  section:
-  - title: Docker ID accounts
-    path: /docker-id/
-  - title: Docker ID accounts API
-    path: /docker-id/api-reference/
-- sectiontitle: Docker Machine
-  section:
-  - path: /machine/overview/
-    title: Machine Overview
-  - path: /machine/install-machine/
-    title: Install Machine
-  - path: /machine/get-started/
-    title: Get started with a local VM
-  - path: /machine/get-started-cloud/
-    title: Provision hosts in the cloud
-  - sectiontitle: Learn by example
-    section:
-    - path: /machine/examples/ocean/
-      title: Provision Digital Ocean Droplets
-    - path: /machine/examples/aws/
-      title: Provision AWS EC2 Instances
-  - path: /machine/concepts/
-    title: Machine concepts and help
-  - sectiontitle: Machine (docker-machine) CLI
-    section:
-=======
       - path: /cs-engine/1.12/release-notes/release-notes/
         title: CS Engine release notes
       - path: /cs-engine/1.12/release-notes/prior-release-notes/
@@ -2829,7 +1875,6 @@
     title: Machine concepts and help
   - sectiontitle: Machine (docker-machine) CLI
     section:
->>>>>>> 429cb1ca
     - path: /machine/reference/
       title: Machine CLI overview
     - path: /machine/completion/
